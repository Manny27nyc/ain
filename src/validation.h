// Copyright (c) 2009-2010 Satoshi Nakamoto
// Copyright (c) 2009-2019 The Bitcoin Core developers
// Distributed under the MIT software license, see the accompanying
// file LICENSE or http://www.opensource.org/licenses/mit-license.php.

#ifndef DEFI_VALIDATION_H
#define DEFI_VALIDATION_H

#if defined(HAVE_CONFIG_H)
#include <config/defi-config.h>
#endif

#include <amount.h>
#include <coins.h>
#include <crypto/common.h> // for ReadLE64
#include <fs.h>
#include <masternodes/res.h>
#include <policy/feerate.h>
#include <protocol.h> // For CMessageHeader::MessageStartChars
#include <script/script_error.h>
#include <sync.h>
#include <txmempool.h> // For CTxMemPool::cs
#include <txdb.h>
#include <versionbits.h>
#include <pos.h>

#include <algorithm>
#include <atomic>
#include <exception>
#include <map>
#include <memory>
#include <set>
#include <stdint.h>
#include <string>
#include <utility>
#include <vector>

class CAnchorConfirmMessage;
struct CBalances;
class CChainState;
class CCustomCSView;
class CBlockIndex;
class CBlockTreeDB;
class CBlockUndo;
class CChainParams;
class CInv;
class CConnman;
class CScriptCheck;
class CBlockPolicyEstimator;
class CTxMemPool;
class CValidationState;
struct ChainTxData;

struct DisconnectedBlockTransactions;
struct PrecomputedTransactionData;
struct LockPoints;

/** Default for -minrelaytxfee, minimum relay fee for transactions */
static const unsigned int DEFAULT_MIN_RELAY_TX_FEE = 1000;
/** Default for -limitancestorcount, max number of in-mempool ancestors */
static const unsigned int DEFAULT_ANCESTOR_LIMIT = 25;
/** Default for -limitancestorsize, maximum kilobytes of tx + all in-mempool ancestors */
static const unsigned int DEFAULT_ANCESTOR_SIZE_LIMIT = 101;
/** Default for -limitdescendantcount, max number of in-mempool descendants */
static const unsigned int DEFAULT_DESCENDANT_LIMIT = 25;
/** Default for -limitdescendantsize, maximum kilobytes of in-mempool descendants */
static const unsigned int DEFAULT_DESCENDANT_SIZE_LIMIT = 101;
/**
 * An extra transaction can be added to a package, as long as it only has one
 * ancestor and is no larger than this. Not really any reason to make this
 * configurable as it doesn't materially change DoS parameters.
 */
static const unsigned int EXTRA_DESCENDANT_TX_SIZE_LIMIT = 10000;
/** Default for -mempoolexpiry, expiration time for mempool transactions in hours */
static const unsigned int DEFAULT_MEMPOOL_EXPIRY = 336;
/** Maximum kilobytes for transactions to store for processing during reorg */
static const unsigned int MAX_DISCONNECTED_TX_POOL_SIZE = 20000;
/** The maximum size of a blk?????.dat file (since 0.8) */
static const unsigned int MAX_BLOCKFILE_SIZE = 0x8000000; // 128 MiB
/** The pre-allocation chunk size for blk?????.dat files (since 0.8) */
static const unsigned int BLOCKFILE_CHUNK_SIZE = 0x2000000; // 32 MiB
/** The pre-allocation chunk size for rev?????.dat files (since 0.8) */
static const unsigned int UNDOFILE_CHUNK_SIZE = 0x200000; // 2 MiB

/** Maximum number of script-checking threads allowed */
static const int MAX_SCRIPTCHECK_THREADS = 16;
/** -par default (number of script-checking threads, 0 = auto) */
static const int DEFAULT_SCRIPTCHECK_THREADS = 0;
/** Number of blocks that can be requested at any given time from a single peer. */
static const int MAX_BLOCKS_IN_TRANSIT_PER_PEER = 16;
/** Timeout in seconds during which a peer must stall block download progress before being disconnected. */
static const unsigned int BLOCK_STALLING_TIMEOUT = 2;
/** Number of headers sent in one getheaders result. We rely on the assumption that if a peer sends
 *  less than this number, we reached its tip. Changing this value is a protocol upgrade. */
static const unsigned int MAX_HEADERS_RESULTS = 2000;
/** Maximum depth of blocks we're willing to serve as compact blocks to peers
 *  when requested. For older blocks, a regular BLOCK response will be sent. */
static const int MAX_CMPCTBLOCK_DEPTH = 5;
/** Maximum depth of blocks we're willing to respond to GETBLOCKTXN requests for. */
static const int MAX_BLOCKTXN_DEPTH = 10;
/** Size of the "block download window": how far ahead of our current height do we fetch?
 *  Larger windows tolerate larger download speed differences between peer, but increase the potential
 *  degree of disordering of blocks on disk (which make reindexing and pruning harder). We'll probably
 *  want to make this a per-peer adaptive value at some point. */
static const unsigned int BLOCK_DOWNLOAD_WINDOW = 1024;
/** Time to wait (in seconds) between writing blocks/block index to disk. */
static const unsigned int DATABASE_WRITE_INTERVAL = 60 * 60;
/** Time to wait (in seconds) between flushing chainstate to disk. */
static const unsigned int DATABASE_FLUSH_INTERVAL = 24 * 60 * 60;
/** Maximum length of reject messages. */
static const unsigned int MAX_REJECT_MESSAGE_LENGTH = 111;
/** Block download timeout base, expressed in millionths of the block interval (i.e. 10 min) */
static const int64_t BLOCK_DOWNLOAD_TIMEOUT_BASE = 1000000;
/** Additional block download timeout per parallel downloading peer (i.e. 5 min) */
static const int64_t BLOCK_DOWNLOAD_TIMEOUT_PER_PEER = 500000;

<<<<<<< HEAD
static const int64_t DEFAULT_MAX_TIP_AGE = 8 * 60 * 60;
=======
static const int64_t DEFAULT_MAX_TIP_AGE = 6 * 60 * 60;
>>>>>>> f11977c9
/** Maximum age of our tip in seconds for us to be considered current for fee estimation */
static const int64_t MAX_FEE_ESTIMATION_TIP_AGE = 10 * 60;

static const bool DEFAULT_CHECKPOINTS_ENABLED = false;
static const bool DEFAULT_TXINDEX = false;
static const char* const DEFAULT_BLOCKFILTERINDEX = "0";
static const unsigned int DEFAULT_BANSCORE_THRESHOLD = 100;
/** Default for -persistmempool */
static const bool DEFAULT_PERSIST_MEMPOOL = false;
/** Default for using fee filter */
static const bool DEFAULT_FEEFILTER = true;

/** Maximum number of headers to announce when relaying blocks with headers message.*/
static const unsigned int MAX_BLOCKS_TO_ANNOUNCE = 8;

/** Maximum number of unconnecting headers announcements before DoS score */
static const int MAX_UNCONNECTING_HEADERS = 10;

/** Default for -stopatheight */
static const int DEFAULT_STOPATHEIGHT = 0;

struct BlockHasher
{
    // this used to call `GetCheapHash()` in uint256, which was later moved; the
    // cheap hash function simply calls ReadLE64() however, so the end result is
    // identical
    size_t operator()(const uint256& hash) const { return ReadLE64(hash.begin()); }
};

extern CScript COINBASE_FLAGS;
extern CCriticalSection cs_main;
extern CBlockPolicyEstimator feeEstimator;
extern CTxMemPool mempool;
typedef std::unordered_map<uint256, CBlockIndex*, BlockHasher> BlockMap;
extern Mutex g_best_block_mutex;
extern std::condition_variable g_best_block_cv;
extern uint256 g_best_block;
extern std::atomic_bool fImporting;
extern std::atomic_bool fReindex;
extern int nScriptCheckThreads;
extern bool fRequireStandard;
extern bool fCheckBlockIndex;
extern bool fCheckpointsEnabled;
extern size_t nCoinCacheUsage;
extern size_t nCustomMemUsage;
/** A fee rate smaller than this is considered zero fee (for relaying, mining and transaction creation) */
extern CFeeRate minRelayTxFee;
/** If the tip is older than this (in seconds), the node is considered to be in initial block download. */
extern int64_t nMaxTipAge;

/** Block hash whose ancestors we will assume to have valid scripts without checking them. */
extern uint256 hashAssumeValid;

/** Minimum work we will assume exists on some valid chain. */
extern arith_uint256 nMinimumChainWork;

/** Best header we've seen so far (used for getheaders queries' starting points). */
extern CBlockIndex *pindexBestHeader;

/** Pruning-related variables and constants */
/** True if any block files have ever been pruned. */
extern bool fHavePruned;
/** True if we're running in -prune mode. */
extern bool fPruneMode;
/** Number of MiB of block files that we're trying to stay below. */
extern uint64_t nPruneTarget;
/** Flag to skip PoS-related checks (regtest only) */
extern bool fIsFakeNet;

namespace spv {
    class CSpvWrapper;
    extern std::unique_ptr<CSpvWrapper> pspv;
}

/** Block files containing a block-height within MIN_BLOCKS_TO_KEEP of ::ChainActive().Tip() will not be pruned. */
static const unsigned int MIN_BLOCKS_TO_KEEP = 288;
/** Minimum blocks required to signal NODE_NETWORK_LIMITED */
static const unsigned int NODE_NETWORK_LIMITED_MIN_BLOCKS = 288;

static const signed int DEFAULT_CHECKBLOCKS = 6;
static const unsigned int DEFAULT_CHECKLEVEL = 3;

// Require that user allocate at least 550 MiB for block & undo files (blk???.dat and rev???.dat)
// At 1MB per block, 288 blocks = 288MB.
// Add 15% for Undo data = 331MB
// Add 20% for Orphan block rate = 397MB
// We want the low water mark after pruning to be at least 397 MB and since we prune in
// full block file chunks, we need the high water mark which triggers the prune to be
// one 128MB block file + added 15% undo data = 147MB greater for a total of 545MB
// Setting the target to >= 550 MiB will make it likely we can respect the target.
static const uint64_t MIN_DISK_SPACE_FOR_BLOCK_FILES = 550 * 1024 * 1024;

/**
 * Process an incoming block. This only returns after the best known valid
 * block is made active. Note that it does not, however, guarantee that the
 * specific block passed to it has been checked for validity!
 *
 * If you want to *possibly* get feedback on whether pblock is valid, you must
 * install a CValidationInterface (see validationinterface.h) - this will have
 * its BlockChecked method called whenever *any* block completes validation.
 *
 * Note that we guarantee that either the proof-of-work is valid on pblock, or
 * (and possibly also) BlockChecked will have been called.
 *
 * May not be called in a
 * validationinterface callback.
 *
 * @param[in]   pblock  The block we want to process.
 * @param[in]   fForceProcessing Process this block even if unrequested; used for non-network block sources and whitelisted peers.
 * @param[out]  fNewBlock A boolean which is set to indicate if the block was first received via this call
 * @return True if state.IsValid()
 */
bool ProcessNewBlock(const CChainParams& chainparams, const std::shared_ptr<const CBlock> pblock, bool fForceProcessing, bool* fNewBlock) LOCKS_EXCLUDED(cs_main);

/**
 * Process incoming block headers.
 *
 * May not be called in a
 * validationinterface callback.
 *
 * @param[in]  block The block headers themselves
 * @param[out] state This may be set to an Error state if any error occurred processing them
 * @param[in]  chainparams The params for the chain we want to connect to
 * @param[out] ppindex If set, the pointer will be set to point to the last new block index object for the given headers
 * @param[out] first_invalid First header that fails validation, if one exists
 */
bool ProcessNewBlockHeaders(const std::vector<CBlockHeader>& block, CValidationState& state, const CChainParams& chainparams, const CBlockIndex** ppindex = nullptr, CBlockHeader* first_invalid = nullptr) LOCKS_EXCLUDED(cs_main);

/** Check if transaction is trying to spend a burnt output */
bool CheckBurnSpend(const CTransaction &tx, const CCoinsViewCache &inputs);
/** Open a block file (blk?????.dat) */
FILE* OpenBlockFile(const FlatFilePos &pos, bool fReadOnly = false);
/** Translation to a filesystem path */
fs::path GetBlockPosFilename(const FlatFilePos &pos);
/** Import blocks from an external file */
bool LoadExternalBlockFile(const CChainParams& chainparams, FILE* fileIn, FlatFilePos *dbp = nullptr);
/** Ensures we have a genesis block in the block tree, possibly writing one to disk. */
bool LoadGenesisBlock(const CChainParams& chainparams);
/** Load the block tree and coins database from disk,
 * initializing state if we're running with -reindex. */
bool LoadBlockIndex(const CChainParams& chainparams) EXCLUSIVE_LOCKS_REQUIRED(cs_main);
/** Update the chain tip based on database information. */
bool LoadChainTip(const CChainParams& chainparams) EXCLUSIVE_LOCKS_REQUIRED(cs_main);
/** Unload database information */
void UnloadBlockIndex();
/** Run an instance of the script checking thread */
void ThreadScriptCheck(int worker_num);
/** Retrieve a transaction (from memory pool, or from disk, if possible) */
bool GetTransaction(const uint256& hash, CTransactionRef& tx, const Consensus::Params& params, uint256& hashBlock, const CBlockIndex* const blockIndex = nullptr);
/**
 * Find the best known block, and make it the tip of the block chain
 *
 * May not be called with cs_main held. May not be called in a
 * validationinterface callback.
 */
bool ActivateBestChain(CValidationState& state, const CChainParams& chainparams, std::shared_ptr<const CBlock> pblock = std::shared_ptr<const CBlock>());
CAmount GetBlockSubsidy(int nHeight, const Consensus::Params& consensusParams);

/** Guess verification progress (as a fraction between 0.0=genesis and 1.0=current tip). */
double GuessVerificationProgress(const ChainTxData& data, const CBlockIndex* pindex);

/** Calculate the amount of disk space the block & undo files currently use */
uint64_t CalculateCurrentUsage();

/**
 *  Mark one block file as pruned.
 */
void PruneOneBlockFile(const int fileNumber) EXCLUSIVE_LOCKS_REQUIRED(cs_main);

/**
 *  Actually unlink the specified files
 */
void UnlinkPrunedFiles(const std::set<int>& setFilesToPrune);

/** Prune block files up to a given height */
void PruneBlockFilesManual(int nManualPruneHeight);

/** (try to) add transaction to memory pool
 * plTxnReplaced will be appended to with all transactions replaced from mempool **/
bool AcceptToMemoryPool(CTxMemPool& pool, CValidationState &state, const CTransactionRef &tx,
                        bool* pfMissingInputs, std::list<CTransactionRef>* plTxnReplaced,
                        bool bypass_limits, const CAmount nAbsurdFee, bool test_accept=false) EXCLUSIVE_LOCKS_REQUIRED(cs_main);

/** Get the BIP9 state for a given deployment at the current tip. */
ThresholdState VersionBitsTipState(const Consensus::Params& params, Consensus::DeploymentPos pos);

/** Get the numerical statistics for the BIP9 state for a given deployment at the current tip. */
BIP9Stats VersionBitsTipStatistics(const Consensus::Params& params, Consensus::DeploymentPos pos);

/** Get the block height at which the BIP9 deployment switched into the state for the block building on the current tip. */
int VersionBitsTipStateSinceHeight(const Consensus::Params& params, Consensus::DeploymentPos pos);


/** Apply the effects of this transaction on the UTXO set represented by view */
void UpdateCoins(const CTransaction& tx, CCoinsViewCache& inputs, int nHeight);

/** Transaction validation functions */

/**
 * Check if transaction will be final in the next block to be created.
 *
 * Calls IsFinalTx() with current block height and appropriate block time.
 *
 * See consensus/consensus.h for flag definitions.
 */
bool CheckFinalTx(const CTransaction &tx, int flags = -1) EXCLUSIVE_LOCKS_REQUIRED(cs_main);

/**
 * Test whether the LockPoints height and time are still valid on the current chain
 */
bool TestLockPointValidity(const LockPoints* lp) EXCLUSIVE_LOCKS_REQUIRED(cs_main);

/**
 * Check if transaction will be BIP 68 final in the next block to be created.
 *
 * Simulates calling SequenceLocks() with data from the tip of the current active chain.
 * Optionally stores in LockPoints the resulting height and time calculated and the hash
 * of the block needed for calculation or skips the calculation and uses the LockPoints
 * passed in for evaluation.
 * The LockPoints should not be considered valid if CheckSequenceLocks returns false.
 *
 * See consensus/consensus.h for flag definitions.
 */
bool CheckSequenceLocks(const CTxMemPool& pool, const CTransaction& tx, int flags, LockPoints* lp = nullptr, bool useExistingLockPoints = false) EXCLUSIVE_LOCKS_REQUIRED(cs_main);

/**
 * Closure representing one script verification
 * Note that this stores references to the spending transaction
 */
class CScriptCheck
{
private:
    CTxOut m_tx_out;
    const CTransaction *ptxTo;
    unsigned int nIn;
    unsigned int nFlags;
    bool cacheStore;
    ScriptError error;
    PrecomputedTransactionData *txdata;

public:
    CScriptCheck(): ptxTo(nullptr), nIn(0), nFlags(0), cacheStore(false), error(SCRIPT_ERR_UNKNOWN_ERROR) {}
    CScriptCheck(const CTxOut& outIn, const CTransaction& txToIn, unsigned int nInIn, unsigned int nFlagsIn, bool cacheIn, PrecomputedTransactionData* txdataIn) :
        m_tx_out(outIn), ptxTo(&txToIn), nIn(nInIn), nFlags(nFlagsIn), cacheStore(cacheIn), error(SCRIPT_ERR_UNKNOWN_ERROR), txdata(txdataIn) { }

    bool operator()();

    void swap(CScriptCheck &check) {
        std::swap(ptxTo, check.ptxTo);
        std::swap(m_tx_out, check.m_tx_out);
        std::swap(nIn, check.nIn);
        std::swap(nFlags, check.nFlags);
        std::swap(cacheStore, check.cacheStore);
        std::swap(error, check.error);
        std::swap(txdata, check.txdata);
    }

    ScriptError GetScriptError() const { return error; }
};

/** Initializes the script-execution cache */
void InitScriptExecutionCache();


/** Functions for disk access for blocks */
bool ReadBlockFromDisk(CBlock& block, const FlatFilePos& pos, const Consensus::Params& consensusParams);
bool ReadBlockFromDisk(CBlock& block, const CBlockIndex* pindex, const Consensus::Params& consensusParams);
bool ReadRawBlockFromDisk(std::vector<uint8_t>& block, const FlatFilePos& pos, const CMessageHeader::MessageStartChars& message_start);
bool ReadRawBlockFromDisk(std::vector<uint8_t>& block, const CBlockIndex* pindex, const CMessageHeader::MessageStartChars& message_start);

bool UndoReadFromDisk(CBlockUndo& blockundo, const CBlockIndex* pindex);

/** Functions for validating blocks and updating the block tree */

/** Context-independent validity checks */
bool CheckBlock(const CBlock& block, CValidationState& state, const Consensus::Params& consensusParams, CheckContextState& ctxState, bool fCheckPOS, bool fCheckMerkleRoot = true);

/** Check a block is completely valid from start to finish (only works on top of our current best block) */
bool TestBlockValidity(CValidationState& state, const CChainParams& chainparams, const CBlock& block, CBlockIndex* pindexPrev, bool fCheckMerkleRoot = true) EXCLUSIVE_LOCKS_REQUIRED(cs_main);

/** Check whether witness commitments are required for a block, and whether to enforce NULLDUMMY (BIP 147) rules.
 *  Note that transaction witness validation rules are always enforced when P2SH is enforced. */
bool IsWitnessEnabled(const CBlockIndex* pindexPrev, const Consensus::Params& params);

/** When there are blocks in the active chain with missing data, rewind the chainstate and remove them from the block index */
bool RewindBlockIndex(const CChainParams& params) LOCKS_EXCLUDED(cs_main);

/** Update uncommitted block structures (currently: only the witness reserved value). This is safe for submitted blocks. */
void UpdateUncommittedBlockStructures(CBlock& block, const CBlockIndex* pindexPrev, const Consensus::Params& consensusParams);

/** Produce the necessary coinbase commitment for a block (modifies the hash, don't call for mined blocks). */
std::vector<unsigned char> GenerateCoinbaseCommitment(CBlock& block, const CBlockIndex* pindexPrev, const Consensus::Params& consensusParams);

/** RAII wrapper for VerifyDB: Verify consistency of the block and coin databases */
class CVerifyDB {
public:
    CVerifyDB();
    ~CVerifyDB();
    bool VerifyDB(const CChainParams& chainparams, CCoinsView *coinsview, int nCheckLevel, int nCheckDepth);
};

/** Replay blocks that aren't fully applied to the database. */
bool ReplayBlocks(const CChainParams& params, CCoinsView* view, CCustomCSView* cache);

CBlockIndex* LookupBlockIndex(const uint256& hash) EXCLUSIVE_LOCKS_REQUIRED(cs_main);

/** Find the last common block between the parameter chain and a locator. */
CBlockIndex* FindForkInGlobalIndex(const CChain& chain, const CBlockLocator& locator) EXCLUSIVE_LOCKS_REQUIRED(cs_main);

enum DisconnectResult
{
    DISCONNECT_OK,      // All good.
    DISCONNECT_UNCLEAN, // Rolled back, but UTXO set was inconsistent with block.
    DISCONNECT_FAILED   // Something else went wrong.
};

class ConnectTrace;

/** @see CChainState::FlushStateToDisk */
enum class FlushStateMode {
    NONE,
    IF_NEEDED,
    PERIODIC,
    ALWAYS
};

struct CBlockIndexWorkComparator
{
    bool operator()(const CBlockIndex *pa, const CBlockIndex *pb) const;
};

/**
 * Maintains a tree of blocks (stored in `m_block_index`) which is consulted
 * to determine where the most-work tip is.
 *
 * This data is used mostly in `CChainState` - information about, e.g.,
 * candidate tips is not maintained here.
 */
class BlockManager {
public:
    BlockMap m_block_index GUARDED_BY(cs_main);

    /** In order to efficiently track invalidity of headers, we keep the set of
      * blocks which we tried to connect and found to be invalid here (ie which
      * were set to BLOCK_FAILED_VALID since the last restart). We can then
      * walk this set and check if a new header is a descendant of something in
      * this set, preventing us from having to walk m_block_index when we try
      * to connect a bad block and fail.
      *
      * While this is more complicated than marking everything which descends
      * from an invalid block as invalid at the time we discover it to be
      * invalid, doing so would require walking all of m_block_index to find all
      * descendants. Since this case should be very rare, keeping track of all
      * BLOCK_FAILED_VALID blocks in a set should be just fine and work just as
      * well.
      *
      * Because we already walk m_block_index in height-order at startup, we go
      * ahead and mark descendants of invalid blocks as FAILED_CHILD at that time,
      * instead of putting things in this set.
      */
    std::set<CBlockIndex*> m_failed_blocks;

    /**
     * All pairs A->B, where A (or one of its ancestors) misses transactions, but B has transactions.
     * Pruned nodes may have entries where B is missing data.
     */
    std::multimap<CBlockIndex*, CBlockIndex*> m_blocks_unlinked;

    /**
     * Load the blocktree off disk and into memory. Populate certain metadata
     * per index entry (nStatus, nChainWork, nTimeMax, etc.) as well as peripheral
     * collections like setDirtyBlockIndex.
     *
     * @param[out] block_index_candidates  Fill this set with any valid blocks for
     *                                     which we've downloaded all transactions.
     */
    bool LoadBlockIndex(
        const Consensus::Params& consensus_params,
        CBlockTreeDB& blocktree,
        std::set<CBlockIndex*, CBlockIndexWorkComparator>& block_index_candidates)
        EXCLUSIVE_LOCKS_REQUIRED(cs_main);

    /** Clear all data members. */
    void Unload() EXCLUSIVE_LOCKS_REQUIRED(cs_main);

    CBlockIndex* AddToBlockIndex(const CBlockHeader& block) EXCLUSIVE_LOCKS_REQUIRED(cs_main);
    /** Create a new block index entry for a given block hash */
    CBlockIndex* InsertBlockIndex(const uint256& hash) EXCLUSIVE_LOCKS_REQUIRED(cs_main);

    /**
     * If a block header hasn't already been seen, call ContextualCheckProofOfStake on it, ensure
     * that it doesn't descend from an invalid block, and then add it to m_block_index.
     */
    bool AcceptBlockHeader(
        const CBlockHeader& block,
        CValidationState& state,
        const CChainParams& chainparams,
        CBlockIndex** ppindex) EXCLUSIVE_LOCKS_REQUIRED(cs_main);
};

/**
 * A convenience class for constructing the CCoinsView* hierarchy used
 * to facilitate access to the UTXO set.
 *
 * This class consists of an arrangement of layered CCoinsView objects,
 * preferring to store and retrieve coins in memory via `m_cacheview` but
 * ultimately falling back on cache misses to the canonical store of UTXOs on
 * disk, `m_dbview`.
 */
class CoinsViews {

public:
    //! The lowest level of the CoinsViews cache hierarchy sits in a leveldb database on disk.
    //! All unspent coins reside in this store.
    CCoinsViewDB m_dbview GUARDED_BY(cs_main);

    //! This view wraps access to the leveldb instance and handles read errors gracefully.
    CCoinsViewErrorCatcher m_catcherview GUARDED_BY(cs_main);

    //! This is the top layer of the cache hierarchy - it keeps as many coins in memory as
    //! can fit per the dbcache setting.
    std::unique_ptr<CCoinsViewCache> m_cacheview GUARDED_BY(cs_main);

    //! This constructor initializes CCoinsViewDB and CCoinsViewErrorCatcher instances, but it
    //! *does not* create a CCoinsViewCache instance by default. This is done separately because the
    //! presence of the cache has implications on whether or not we're allowed to flush the cache's
    //! state to disk, which should not be done until the health of the database is verified.
    //!
    //! All arguments forwarded onto CCoinsViewDB.
    CoinsViews(std::string ldb_name, size_t cache_size_bytes, bool in_memory, bool should_wipe);

    //! Initialize the CCoinsViewCache member.
    void InitCache() EXCLUSIVE_LOCKS_REQUIRED(::cs_main);
};

/**
 * CChainState stores and provides an API to update our local knowledge of the
 * current best chain.
 *
 * Eventually, the API here is targeted at being exposed externally as a
 * consumable libconsensus library, so any functions added must only call
 * other class member functions, pure functions in other parts of the consensus
 * library, callbacks via the validation interface, or read/write-to-disk
 * functions (eventually this will also be via callbacks).
 *
 * Anything that is contingent on the current tip of the chain is stored here,
 * whereas block information and metadata independent of the current tip is
 * kept in `BlockMetadataManager`.
 */
class CChainState {
private:

    /**
     * Every received block is assigned a unique and increasing identifier, so we
     * know which one to give priority in case of a fork.
     */
    CCriticalSection cs_nBlockSequenceId;
    /** Blocks loaded from disk are assigned id 0, so start the counter at 1. */
    int32_t nBlockSequenceId = 1;
    /** Decreasing counter (used by subsequent preciousblock calls). */
    int32_t nBlockReverseSequenceId = -1;
    /** chainwork for the last block that preciousblock has been applied to. */
    arith_uint256 nLastPreciousChainwork = 0;

    /**
     * the ChainState CriticalSection
     * A lock that must be held when modifying this ChainState - held in ActivateBestChain()
     */
    CCriticalSection m_cs_chainstate;

    /**
     * Whether this chainstate is undergoing initial block download.
     *
     * Mutable because we need to be able to mark IsInitialBlockDownload()
     * const, which latches this for caching purposes.
     */
    mutable std::atomic<bool> m_cached_finished_ibd{false};

    //! Reference to a BlockManager instance which itself is shared across all
    //! CChainState instances. Keeping a local reference allows us to test more
    //! easily as opposed to referencing a global.
    BlockManager& m_blockman;

    //! Manages the UTXO set, which is a reflection of the contents of `m_chain`.
    std::unique_ptr<CoinsViews> m_coins_views;

    //! Indicates disconneting is in process
    std::atomic_bool m_disconnectTip{false};

public:
    CChainState(BlockManager& blockman) : m_blockman(blockman) {}
    CChainState();

    /**
     * Initialize the CoinsViews UTXO set database management data structures. The in-memory
     * cache is initialized separately.
     *
     * All parameters forwarded to CoinsViews.
     */
    void InitCoinsDB(
        size_t cache_size_bytes,
        bool in_memory,
        bool should_wipe,
        std::string leveldb_name = "chainstate");

    //! Initialize the in-memory coins cache (to be done after the health of the on-disk database
    //! is verified).
    void InitCoinsCache() EXCLUSIVE_LOCKS_REQUIRED(::cs_main);

    //! @returns whether or not the CoinsViews object has been fully initialized and we can
    //!          safely flush this object to disk.
    bool CanFlushToDisk() EXCLUSIVE_LOCKS_REQUIRED(cs_main) {
        return m_coins_views && m_coins_views->m_cacheview;
    }

    //! The current chain of blockheaders we consult and build on.
    //! @see CChain, CBlockIndex.
    CChain m_chain;

    /**
     * The set of all CBlockIndex entries with BLOCK_VALID_TRANSACTIONS (for itself and all ancestors) and
     * as good as our current tip or better. Entries may be failed, though, and pruning nodes may be
     * missing the data for the block.
     */
    std::set<CBlockIndex*, CBlockIndexWorkComparator> setBlockIndexCandidates;

    //! @returns A reference to the in-memory cache of the UTXO set.
    CCoinsViewCache& CoinsTip() EXCLUSIVE_LOCKS_REQUIRED(cs_main)
    {
        assert(m_coins_views->m_cacheview);
        return *m_coins_views->m_cacheview.get();
    }

    //! @returns A reference to the on-disk UTXO set database.
    CCoinsViewDB& CoinsDB() EXCLUSIVE_LOCKS_REQUIRED(cs_main)
    {
        return m_coins_views->m_dbview;
    }

    //! @returns A reference to a wrapped view of the in-memory UTXO set that
    //!     handles disk read errors gracefully.
    CCoinsViewErrorCatcher& CoinsErrorCatcher() EXCLUSIVE_LOCKS_REQUIRED(cs_main)
    {
        return m_coins_views->m_catcherview;
    }

    //! Destructs all objects related to accessing the UTXO set.
    void ResetCoinsViews() { m_coins_views.reset(); }

    /**
     * Update the on-disk chain state.
     * The caches and indexes are flushed depending on the mode we're called with
     * if they're too large, if it's been a while since the last write,
     * or always and in all cases if we're in prune mode and are deleting files.
     *
     * If FlushStateMode::NONE is used, then FlushStateToDisk(...) won't do anything
     * besides checking if we need to prune.
     */
    bool FlushStateToDisk(
        const CChainParams& chainparams,
        CValidationState &state,
        FlushStateMode mode,
        int nManualPruneHeight = 0);

    //! Unconditionally flush all changes to disk.
    void ForceFlushStateToDisk();

    //! Prune blockfiles from the disk if necessary and then flush chainstate changes
    //! if we pruned.
    void PruneAndFlush();

    /**
     * Make the best chain active, in multiple steps. The result is either failure
     * or an activated best chain. pblock is either nullptr or a pointer to a block
     * that is already loaded (to avoid loading it again from disk).
     *
     * ActivateBestChain is split into steps (see ActivateBestChainStep) so that
     * we avoid holding cs_main for an extended period of time; the length of this
     * call may be quite long during reindexing or a substantial reorg.
     *
     * May not be called with cs_main held. May not be called in a
     * validationinterface callback.
     *
     * @returns true unless a system error occurred
     */
    bool ActivateBestChain(CValidationState &state, const CChainParams& chainparams, std::shared_ptr<const CBlock> pblock) LOCKS_EXCLUDED(cs_main);

    bool AcceptBlock(const std::shared_ptr<const CBlock>& pblock, CValidationState& state, const CChainParams& chainparams, CBlockIndex** ppindex, bool fRequested, const FlatFilePos* dbp, bool* fNewBlock) EXCLUSIVE_LOCKS_REQUIRED(cs_main);

    // Block (dis)connection on a given view:
    DisconnectResult DisconnectBlock(const CBlock& block, const CBlockIndex* pindex, CCoinsViewCache& view, CCustomCSView& cache, std::vector<CAnchorConfirmMessage> & disconnectedAnchorConfirms);
    bool ConnectBlock(const CBlock& block, CValidationState& state, CBlockIndex* pindex,
                      CCoinsViewCache& view, CCustomCSView& cache, const CChainParams& chainparams, std::vector<uint256> & rewardedAnchors, bool fJustCheck = false) EXCLUSIVE_LOCKS_REQUIRED(cs_main);

    // Apply the effects of a block disconnection on the UTXO set.
    bool DisconnectTip(CValidationState& state, const CChainParams& chainparams, DisconnectedBlockTransactions* disconnectpool) EXCLUSIVE_LOCKS_REQUIRED(cs_main, ::mempool.cs);

    // Manual block validity manipulation:
    bool PreciousBlock(CValidationState& state, const CChainParams& params, CBlockIndex* pindex) LOCKS_EXCLUDED(cs_main);
    bool InvalidateBlock(CValidationState& state, const CChainParams& chainparams, CBlockIndex* pindex) LOCKS_EXCLUDED(cs_main);
    void ResetBlockFailureFlags(CBlockIndex* pindex) EXCLUSIVE_LOCKS_REQUIRED(cs_main);

    bool ReplayBlocks(const CChainParams& params, CCoinsView* view, CCustomCSView* cache);
    bool RewindBlockIndex(const CChainParams& params) LOCKS_EXCLUDED(cs_main);
    bool LoadGenesisBlock(const CChainParams& chainparams);

    void PruneBlockIndexCandidates();

    void UnloadBlockIndex();

    /** Check whether we are doing an initial block download (synchronizing from disk or network) */
    bool IsInitialBlockDownload() const;

    /** Check whether we are in disconnect process */
    bool IsDisconnectingTip() const;

    /**
     * Make various assertions about the state of the block index.
     *
     * By default this only executes fully when using the Regtest chain; see: fCheckBlockIndex.
     */
    void CheckBlockIndex(const Consensus::Params& consensusParams);

private:
    bool ActivateBestChainStep(CValidationState& state, const CChainParams& chainparams, CBlockIndex* pindexMostWork, const std::shared_ptr<const CBlock>& pblock, bool& fInvalidFound, ConnectTrace& connectTrace) EXCLUSIVE_LOCKS_REQUIRED(cs_main, ::mempool.cs);
    bool ConnectTip(CValidationState& state, const CChainParams& chainparams, CBlockIndex* pindexNew, const std::shared_ptr<const CBlock>& pblock, ConnectTrace& connectTrace, DisconnectedBlockTransactions& disconnectpool) EXCLUSIVE_LOCKS_REQUIRED(cs_main, ::mempool.cs);

    void InvalidBlockFound(CBlockIndex *pindex, const CValidationState &state) EXCLUSIVE_LOCKS_REQUIRED(cs_main);
    CBlockIndex* FindMostWorkChain() EXCLUSIVE_LOCKS_REQUIRED(cs_main);
    void ReceivedBlockTransactions(const CBlock& block, CBlockIndex* pindexNew, const FlatFilePos& pos, const Consensus::Params& consensusParams) EXCLUSIVE_LOCKS_REQUIRED(cs_main);

    bool RollforwardBlock(const CBlockIndex* pindex, CCoinsViewCache& inputs, CCustomCSView& cache, const CChainParams& params) EXCLUSIVE_LOCKS_REQUIRED(cs_main);

    //! Mark a block as not having block data
    void EraseBlockData(CBlockIndex* index) EXCLUSIVE_LOCKS_REQUIRED(cs_main);

    static void ProcessICXEvents(const CBlockIndex* pindex, CCustomCSView& cache, const CChainParams& chainparams);

    static void ProcessLoanEvents(const CBlockIndex* pindex, CCustomCSView& cache, const CChainParams& chainparams);

    static void ProcessOracleEvents(const CBlockIndex* pindex, CCustomCSView& cache, const CChainParams& chainparams);
};

/** Mark a block as precious and reorganize.
 *
 * May not be called in a
 * validationinterface callback.
 */
bool PreciousBlock(CValidationState& state, const CChainParams& params, CBlockIndex *pindex) LOCKS_EXCLUDED(cs_main);

/** Mark a block as invalid. */
bool InvalidateBlock(CValidationState& state, const CChainParams& chainparams, CBlockIndex* pindex) LOCKS_EXCLUDED(cs_main);

/** Remove invalidity status from a block and its descendants. */
void ResetBlockFailureFlags(CBlockIndex* pindex) EXCLUSIVE_LOCKS_REQUIRED(cs_main);

/** @returns the most-work valid chainstate. */
CChainState& ChainstateActive();

/** @returns the most-work chain. */
CChain& ChainActive();

/** @returns the global block index map. */
BlockMap& BlockIndex();

// Most often ::ChainstateActive() should be used instead of this, but some code
// may not be able to assume that this has been initialized yet and so must use it
// directly, e.g. init.cpp.
extern std::unique_ptr<CChainState> g_chainstate;

/** Global variable that points to the active block tree (protected by cs_main) */
extern std::unique_ptr<CBlockTreeDB> pblocktree;

/**
 * Return the spend height, which is one more than the inputs.GetBestBlock().
 * While checking, GetBestBlock() refers to the parent block. (protected by cs_main)
 * This is also true for mempool checks.
 */
int GetSpendHeight(const CCoinsViewCache& inputs);

extern VersionBitsCache versionbitscache;

/**
 * Determine what nVersion a new block should use.
 */
int32_t ComputeBlockVersion(const CBlockIndex* pindexPrev, const Consensus::Params& params);

/** Reject codes greater or equal to this can be returned by AcceptToMemPool
 * for transactions, to signal internal conditions. They cannot and should not
 * be sent over the P2P network.
 */
static const unsigned int REJECT_INTERNAL = 0x100;
/** Too high fee. Can not be triggered by P2P transactions */
static const unsigned int REJECT_HIGHFEE = 0x100;

/** Get block file info entry for one block file */
CBlockFileInfo* GetBlockFileInfo(size_t n);

/** Dump the mempool to disk. */
bool DumpMempool(const CTxMemPool& pool);

/** Load the mempool from disk. */
bool LoadMempool(CTxMemPool& pool);

//! Check whether the block associated with this index entry is pruned or not.
inline bool IsBlockPruned(const CBlockIndex* pblockindex)
{
    return (fHavePruned && !(pblockindex->nStatus & BLOCK_HAVE_DATA) && pblockindex->nTx > 0);
}

Res ApplyGeneralCoinbaseTx(CCustomCSView & mnview, CTransaction const & tx, int height, CAmount nFees, const Consensus::Params& consensus);
void ReverseGeneralCoinbaseTx(CCustomCSView & mnview, int height);

inline CAmount CalculateCoinbaseReward(const CAmount blockReward, const uint32_t percentage)
{
    return (blockReward  * percentage) / 10000;
}

Res AddNonTxToBurnIndex(const CScript& from, const CBalances& amounts);

#endif // DEFI_VALIDATION_H<|MERGE_RESOLUTION|>--- conflicted
+++ resolved
@@ -114,11 +114,8 @@
 /** Additional block download timeout per parallel downloading peer (i.e. 5 min) */
 static const int64_t BLOCK_DOWNLOAD_TIMEOUT_PER_PEER = 500000;
 
-<<<<<<< HEAD
 static const int64_t DEFAULT_MAX_TIP_AGE = 8 * 60 * 60;
-=======
-static const int64_t DEFAULT_MAX_TIP_AGE = 6 * 60 * 60;
->>>>>>> f11977c9
+
 /** Maximum age of our tip in seconds for us to be considered current for fee estimation */
 static const int64_t MAX_FEE_ESTIMATION_TIP_AGE = 10 * 60;
 
