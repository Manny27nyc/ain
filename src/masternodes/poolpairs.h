--- conflicted
+++ resolved
@@ -197,14 +197,10 @@
 class CPoolPairView : public virtual CStorageView
 {
 public:
-<<<<<<< HEAD
-    Res SetPoolPair(DCT_ID & poolId, CPoolPair const & pool);
-=======
     // deprecated
     Res CreatePoolPair(CPoolPair const & pool, DCT_ID & poolId);
 
     Res SetPoolPair(DCT_ID const & poolId, CPoolPair const & pool);
->>>>>>> 71f870fe
     Res DeletePoolPair(DCT_ID const & poolId);
 
     boost::optional<CPoolPair> GetPoolPair(DCT_ID const & poolId) const;
