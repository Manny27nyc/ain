// Copyright (c) 2019 The DeFi Foundation
// Distributed under the MIT software license, see the accompanying
// file COPYING or http://www.opensource.org/licenses/mit-license.php.

#ifndef DEFI_MASTERNODES_TOKENS_H
#define DEFI_MASTERNODES_TOKENS_H

#include <flushablestorage.h>

#include <amount.h>
#include <masternodes/res.h>
#include <script/script.h>
#include <serialize.h>
#include <uint256.h>

class CTransaction;

std::string trim_ws(std::string const & str);

class CToken
{
public:
    static const uint8_t MAX_TOKEN_NAME_LENGTH = 128;
    static const uint8_t MAX_TOKEN_SYMBOL_LENGTH = 8;
    enum class TokenFlags : uint8_t
    {
        None = 0,
        Mintable = 0x01,
        Tradeable = 0x02,
        DAT = 0x04,
        LPS = 0x08, // Liquidity Pool Share
        Default = TokenFlags::Mintable | TokenFlags::Tradeable
    };

    //! basic properties
    std::string symbol;
    std::string name;
    uint8_t decimal;    // now fixed to 8
    CAmount limit;      // now isn't tracked
    uint8_t flags;      // minting support, tradeability

    CToken()
        : symbol("")
        , name("")
        , decimal(8)
        , limit(0)
        , flags(uint8_t(TokenFlags::Default))
    {}
    virtual ~CToken() = default;

    inline bool IsMintable() const
    {
        return flags & (uint8_t)TokenFlags::Mintable;
    }
    bool IsTradeable() const
    {
        return flags & (uint8_t)TokenFlags::Tradeable;
    }
    bool IsDAT() const
    {
        return flags & (uint8_t)TokenFlags::DAT;
    }
    bool IsPoolShare() const
    {
        return flags & (uint8_t)TokenFlags::LPS;
    }

    ADD_SERIALIZE_METHODS;

    template <typename Stream, typename Operation>
    inline void SerializationOp(Stream& s, Operation ser_action) {
        READWRITE(symbol);
        READWRITE(name);
        READWRITE(decimal);
        READWRITE(limit);
        READWRITE(flags);
    }
};

class CTokenImplementation : public CToken
{
public:
    //! tx related properties
    uint256 creationTx;
    uint256 destructionTx;
    int32_t creationHeight; // @todo use unsigned integers, because serialization of signed integers isn't fulled defined
    int32_t destructionHeight;

    CTokenImplementation()
        : CToken()
        , creationTx()
        , destructionTx()
        , creationHeight(-1)
        , destructionHeight(-1)
    {}
    ~CTokenImplementation() override = default;

    ADD_SERIALIZE_METHODS;

    template <typename Stream, typename Operation>
    inline void SerializationOp(Stream& s, Operation ser_action) {
        READWRITEAS(CToken, *this);
        READWRITE(creationTx);
        READWRITE(destructionTx);
        READWRITE(creationHeight);
        READWRITE(destructionHeight);
    }
};

class CTokensView : public virtual CStorageView
{
public:
    static const DCT_ID DCT_ID_START; // = 128;
    static const unsigned char DB_TOKEN_LASTID; // = 'L';

    using CTokenImpl = CTokenImplementation;
    std::unique_ptr<CToken> GetToken(DCT_ID id) const;
    boost::optional<std::pair<DCT_ID, std::unique_ptr<CToken>>> GetToken(std::string const & symbol) const;
    // the only possible type of token (with creationTx) is CTokenImpl
    boost::optional<std::pair<DCT_ID, CTokenImpl>> GetTokenByCreationTx(uint256 const & txid) const;
    std::unique_ptr<CToken> GetTokenGuessId(const std::string & str, DCT_ID & id) const;

    void ForEachToken(std::function<bool(DCT_ID const & id, CToken const & token)> callback, DCT_ID const & start = DCT_ID{0});

    Res CreateDFIToken();
<<<<<<< HEAD
    ResVal<DCT_ID> CreateToken(CTokenImpl const & token);
    bool RevertCreateToken(uint256 const & txid);   /// @deprecated used only by tests. rewrite tests
    Res UpdateToken(uint256 const & tokenTx, CToken & newToken);
    Res DestroyToken(uint256 const & tokenTx, uint256 const & txid, int height);
    bool RevertDestroyToken(uint256 const & tokenTx, uint256 const & txid); /// @deprecated used only by tests. rewrite tests
=======
    Res CreateToken(CTokenImpl const & token);
    bool RevertCreateToken(uint256 const & txid);
    Res UpdateToken(uint256 const & tokenTx);
>>>>>>> aae693e6

    // tags
    struct ID { static const unsigned char prefix; };
    struct Symbol { static const unsigned char prefix; };
    struct CreationTx { static const unsigned char prefix; };
    struct LastDctId { static const unsigned char prefix; };

private:
    // have to incapsulate "last token id" related methods here
    DCT_ID IncrementLastDctId();
    DCT_ID DecrementLastDctId(); /// @deprecated used only by "revert*". rewrite tests
    boost::optional<DCT_ID> ReadLastDctId() const;
};



#endif // DEFI_MASTERNODES_TOKENS_H<|MERGE_RESOLUTION|>--- conflicted
+++ resolved
@@ -48,7 +48,7 @@
     {}
     virtual ~CToken() = default;
 
-    inline bool IsMintable() const
+    bool IsMintable() const
     {
         return flags & (uint8_t)TokenFlags::Mintable;
     }
@@ -123,17 +123,9 @@
     void ForEachToken(std::function<bool(DCT_ID const & id, CToken const & token)> callback, DCT_ID const & start = DCT_ID{0});
 
     Res CreateDFIToken();
-<<<<<<< HEAD
     ResVal<DCT_ID> CreateToken(CTokenImpl const & token);
     bool RevertCreateToken(uint256 const & txid);   /// @deprecated used only by tests. rewrite tests
     Res UpdateToken(uint256 const & tokenTx, CToken & newToken);
-    Res DestroyToken(uint256 const & tokenTx, uint256 const & txid, int height);
-    bool RevertDestroyToken(uint256 const & tokenTx, uint256 const & txid); /// @deprecated used only by tests. rewrite tests
-=======
-    Res CreateToken(CTokenImpl const & token);
-    bool RevertCreateToken(uint256 const & txid);
-    Res UpdateToken(uint256 const & tokenTx);
->>>>>>> aae693e6
 
     // tags
     struct ID { static const unsigned char prefix; };
