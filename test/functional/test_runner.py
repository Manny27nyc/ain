#!/usr/bin/env python3
# Copyright (c) 2014-2019 The Bitcoin Core developers
# Distributed under the MIT software license, see the accompanying
# file LICENSE or http://www.opensource.org/licenses/mit-license.php.
"""Run regression test suite.

This module calls down into individual test cases via subprocess. It will
forward all unrecognized arguments onto the individual test scripts.

For a description of arguments recognized by test scripts, see
`test/functional/test_framework/test_framework.py:DefiTestFramework.main`.

"""

import argparse
from collections import deque
import configparser
import datetime
import os
import time
import shutil
import signal
import sys
import subprocess
import tempfile
import re
import logging

# Formatting. Default colors to empty strings.
BOLD, GREEN, RED, GREY = ("", ""), ("", ""), ("", ""), ("", "")
try:
    # Make sure python thinks it can write unicode to its stdout
    "\u2713".encode("utf_8").decode(sys.stdout.encoding)
    TICK = "✓ "
    CROSS = "✖ "
    CIRCLE = "○ "
except UnicodeDecodeError:
    TICK = "P "
    CROSS = "x "
    CIRCLE = "o "

if os.name != 'nt' or sys.getwindowsversion() >= (10, 0, 14393):
    if os.name == 'nt':
        import ctypes
        kernel32 = ctypes.windll.kernel32
        ENABLE_VIRTUAL_TERMINAL_PROCESSING = 4
        STD_OUTPUT_HANDLE = -11
        STD_ERROR_HANDLE = -12
        # Enable ascii color control to stdout
        stdout = kernel32.GetStdHandle(STD_OUTPUT_HANDLE)
        stdout_mode = ctypes.c_int32()
        kernel32.GetConsoleMode(stdout, ctypes.byref(stdout_mode))
        kernel32.SetConsoleMode(stdout, stdout_mode.value | ENABLE_VIRTUAL_TERMINAL_PROCESSING)
        # Enable ascii color control to stderr
        stderr = kernel32.GetStdHandle(STD_ERROR_HANDLE)
        stderr_mode = ctypes.c_int32()
        kernel32.GetConsoleMode(stderr, ctypes.byref(stderr_mode))
        kernel32.SetConsoleMode(stderr, stderr_mode.value | ENABLE_VIRTUAL_TERMINAL_PROCESSING)
    # primitive formatting on supported
    # terminal via ANSI escape sequences:
    BOLD = ('\033[0m', '\033[1m')
    GREEN = ('\033[0m', '\033[0;32m')
    RED = ('\033[0m', '\033[0;31m')
    GREY = ('\033[0m', '\033[1;30m')

TEST_EXIT_PASSED = 0
TEST_EXIT_SKIPPED = 77

EXTENDED_SCRIPTS = [
    # These tests are not run by default.
    # Longest test should go first, to favor running tests in parallel
    'example_block_hash.py',
    'feature_pruning.py',
    'feature_dbcrash.py',
    'feature_block.py', # moved to ext due to heavy load for trevis
    'wallet_hd.py',     # moved to ext due to heavy load for trevis
    'mempool_accept.py',# moved to ext due to heavy load for trevis
    'wallet_backup.py', # moved to ext due to heavy load for trevis
]

BASE_SCRIPTS = [
    # Scripts that are run by default.
    # Longest test should go first, to favor running tests in parallel
    # vv Tests less than 5m vv
    'mining_getblocktemplate_longpoll.py',
    'feature_maxuploadtarget.py',
    'rpc_fundrawtransaction.py',
    'p2p_compactblocks.py',
    'feature_segwit.py',
    # vv Tests less than 2m vv
    'wallet_basic.py',
    'wallet_labels.py',
    'p2p_segwit.py',
    'p2p_segwit2.py',
    'p2p_timeouts.py',
    'p2p_tx_download.py',
    'wallet_dump.py',
    'wallet_listtransactions.py',
    # vv Tests less than 60s vv
    'p2p_sendheaders.py',
    'wallet_zapwallettxes.py',
    'wallet_importmulti.py',
    'mempool_limit.py',
    'rpc_txoutproof.py',
    'wallet_listreceivedby.py',
    'wallet_abandonconflict.py',
    'feature_csv_activation.py',
    'rpc_rawtransaction.py',
    'wallet_address_types.py',  # nodes = 6
    'feature_bip68_sequence.py',
    'p2p_feefilter.py',
    'feature_reindex.py',
    'feature_abortnode.py',
    # vv Tests less than 30s vv
    'wallet_keypool_topup.py',
    'feature_fee_estimation.py',
    'feature_dip1.py',
    'feature_dfip8_communitybalances.py',
    'feature_anchor_rewards.py',
    'feature_anchorauths_pruning.py',
    'feature_autoauth.py',
    'feature_lock_unspends.py',
    'feature_bitcoin_wallet.py',
    'feature_bitcoin_htlc.py',
    'feature_communitybalance_reorg.py',
    'feature_auth_return_change.py',
    'feature_setgov.py',
    'interface_zmq.py',
    'interface_defi_cli.py',
    'mempool_resurrect.py',
    'wallet_txn_doublespend.py --mineblock',
    'tool_wallet.py',
    'wallet_txn_clone.py',
    'wallet_txn_clone.py --segwit',
    'rpc_getchaintips.py',
    'rpc_misc.py',
    'rpc_mn_basic.py',
    'feature_reject_customtxs.py',
    'feature_initdist.py',
    'feature_tokens_basic.py',
    'feature_tokens_minting.py',
    'feature_tokens_dat.py',
    'feature_accounts_n_utxos.py',
    'feature_token_fork.py',
    'feature_tokens_multisig.py',
    'interface_rest.py',
    'mempool_spend_coinbase.py',
    'wallet_avoidreuse.py',
    'mempool_reorg.py',
    'mempool_persist.py',
    'wallet_multiwallet.py',
    'wallet_multiwallet.py --usecli',
    'wallet_createwallet.py',
    'wallet_createwallet.py --usecli',
    'wallet_watchonly.py',
    'wallet_watchonly.py --usecli',
    'feature_poolpair.py',
    'feature_poolpair_liquidity.py',
    'feature_icx_orderbook.py',
    'feature_icx_orderbook_errors.py',
    'feature_loan_setcollateraltoken.py',
    'feature_loan_setloantoken.py',
    'feature_loan_basics.py',
    'feature_loan_listauctions.py',
    'feature_loan_auctions.py',
    'feature_any_accounts_to_accounts.py',
    'feature_sendtokenstoaddress.py',
    'feature_poolswap.py',
    'feature_poolswap_composite.py',
    'feature_poolswap_mechanism.py',
    'feature_prevent_bad_tx_propagation.py',
    'feature_masternode_operator.py',
    'feature_mine_cached.py',
    'feature_mempool_dakota.py',
    'interface_http.py',
    'interface_http_cors.py',
    'interface_rpc.py',
    'rpc_psbt.py',
    'rpc_users.py',
    'feature_proxy.py',
    'rpc_signrawtransaction.py',
    'wallet_groups.py',
    'p2p_disconnect_ban.py',
    'rpc_decodescript.py',
    'rpc_blockchain.py',
    'rpc_deprecated.py',
    'wallet_disable.py',
    'rpc_net.py',
    'wallet_keypool.py',
    'p2p_mempool.py',
    'rpc_setban.py',
    'p2p_blocksonly.py',
    'mining_prioritisetransaction.py',
    'p2p_invalid_locator.py',
    'p2p_invalid_block.py',
    'p2p_invalid_messages.py',
    'p2p_invalid_tx.py',
    'feature_assumevalid.py',
    'example_test.py',
    'feature_jellyfish_initial_funds.py',
    'wallet_txn_doublespend.py',
    'wallet_txn_clone.py --mineblock',
    'feature_notifications.py',
    'rpc_getblockfilter.py',
    'rpc_invalidateblock.py',
    'feature_rbf.py',
    'mempool_packages.py',
    'mempool_package_onemore.py',
    'rpc_createmultisig.py',
    'feature_versionbits_warning.py',
    'rpc_preciousblock.py',
    'wallet_importprunedfunds.py',
    'p2p_leak_tx.py',
    'rpc_signmessage.py',
    'wallet_balance.py',
    'feature_nulldummy.py',
    'wallet_import_rescan.py', # nodes = 6
    'wallet_import_with_label.py',
    'rpc_bind.py --ipv4',
    'rpc_bind.py --ipv6',
    'rpc_bind.py --nonloopback',
    'mining_basic.py',
    'wallet_bumpfee.py',
    'wallet_bumpfee_totalfee_deprecation.py',
    'rpc_named_arguments.py',
    'wallet_listsinceblock.py',
    'p2p_leak.py',
    'wallet_encryption.py',
    'feature_dersig.py',
    'feature_cltv.py',
    'rpc_uptime.py',
    'feature_longterm_lockin.py',
    'wallet_resendwallettransactions.py',
    'feature_custom_poolreward.py',
    'wallet_fallbackfee.py',
    'feature_minchainwork.py',
    'rpc_getblockstats.py',
    'feature_median_time.py',
    'wallet_create_tx.py',
    'p2p_fingerprint.py',
    'feature_uacomment.py',
    'wallet_coinbase_category.py',
    'feature_filelock.py',
    'p2p_unrequested_blocks.py',
    'rpc_listaccounthistory.py',
    'feature_includeconf.py',
    'rpc_deriveaddresses.py',
    'rpc_deriveaddresses.py --usecli',
    'rpc_scantxoutset.py',
    'rpc_getcustomtx.py',
    'rpc_listvaulthistory.py',
    'feature_logging.py',
    'feature_loan_scheme.py',
    #'feature_forced_reward_address.py',
    'feature_loan_vault.py',
    'feature_loan_deposittovault.py',
<<<<<<< HEAD
    'feature_loan_interest.py',
=======
    'feature_loan_estimateloan.py',
>>>>>>> ebae3043
    'feature_loan_priceupdate.py',
    'feature_loan_vaultstate.py',
    'feature_loan.py',
    'feature_loan_estimatecollateral.py',
    'p2p_node_network_limited.py',
    'p2p_permissions.py',
    'feature_blocksdir.py',
    'feature_config_args.py',
    'feature_account_mining.py',
    'feature_accounts_validation.py',
    'feature_listaccounts_pagination.py',
    'rpc_help.py',
    'feature_help.py',
    'feature_shutdown.py',
    'feature_oracles.py',
    'feature_checkpoint.py',
    'rpc_getmininginfo.py',
    'feature_burn_address.py',
    'feature_eunos_balances.py',
    'feature_sendutxosfrom.py',
    'feature_update_mn.py',
    'feature_block_reward.py',
    # Don't append tests at the end to avoid merge conflicts
    # Put them in a random line within the section that fits their approximate run-time
]

# Place EXTENDED_SCRIPTS first since it has the 3 longest running tests
ALL_SCRIPTS = EXTENDED_SCRIPTS + BASE_SCRIPTS

NON_SCRIPTS = [
    # These are python files that live in the functional tests directory, but are not test scripts.
    "combine_logs.py",
    "create_cache.py",
    "test_runner.py",
]

def main():
    # Parse arguments and pass through unrecognised args
    parser = argparse.ArgumentParser(add_help=False,
                                     usage='%(prog)s [test_runner.py options] [script options] [scripts]',
                                     description=__doc__,
                                     epilog='''
    Help text and arguments for individual test script:''',
                                     formatter_class=argparse.RawTextHelpFormatter)
    parser.add_argument('--ansi', action='store_true', default=sys.stdout.isatty(), help="Use ANSI colors and dots in output (enabled by default when standard output is a TTY)")
    parser.add_argument('--combinedlogslen', '-c', type=int, default=0, metavar='n', help='On failure, print a log (of length n lines) to the console, combined from the test framework and all test nodes.')
    parser.add_argument('--coverage', action='store_true', help='generate a basic coverage report for the RPC interface')
    parser.add_argument('--ci', action='store_true', help='Run checks and code that are usually only enabled in a continuous integration environment')
    parser.add_argument('--exclude', '-x', help='specify a comma-separated-list of scripts to exclude.')
    parser.add_argument('--extended', action='store_true', help='run the extended test suite in addition to the basic tests')
    parser.add_argument('--help', '-h', '-?', action='store_true', help='print help text and exit')
    parser.add_argument('--jobs', '-j', type=int, default=4, help='how many test scripts to run in parallel. Default=4.')
    parser.add_argument('--keepcache', '-k', action='store_true', help='the default behavior is to flush the cache directory on startup. --keepcache retains the cache from the previous testrun.')
    parser.add_argument('--quiet', '-q', action='store_true', help='only print dots, results summary and failure logs')
    parser.add_argument('--tmpdirprefix', '-t', default=tempfile.gettempdir(), help="Root directory for datadirs")
    parser.add_argument('--failfast', action='store_true', help='stop execution after the first test failure')
    parser.add_argument('--filter', help='filter scripts to run by regular expression')

    args, unknown_args = parser.parse_known_args()
    if not args.ansi:
        global BOLD, GREEN, RED, GREY
        BOLD = ("", "")
        GREEN = ("", "")
        RED = ("", "")
        GREY = ("", "")

    # args to be passed on always start with two dashes; tests are the remaining unknown args
    tests = [arg for arg in unknown_args if arg[:2] != "--"]
    passon_args = [arg for arg in unknown_args if arg[:2] == "--"]

    # Read config generated by configure.
    config = configparser.ConfigParser()
    configfile = os.path.abspath(os.path.dirname(__file__)) + "/../config.ini"
    config.read_file(open(configfile, encoding="utf8"))

    passon_args.append("--configfile=%s" % configfile)

    # Set up logging
    logging_level = logging.INFO if args.quiet else logging.DEBUG
    logging.basicConfig(format='%(message)s', level=logging_level)

    # Create base test directory
    tmpdir = "%s/test_runner_%s" % (args.tmpdirprefix, datetime.datetime.now().strftime("%Y%m%d_%H%M%S"))

    os.makedirs(tmpdir)

    logging.debug("Temporary test directory at %s" % tmpdir)

    enable_defid = config["components"].getboolean("ENABLE_DEFID")

    if not enable_defid:
        print("No functional tests to run.")
        print("Rerun ./configure with --with-daemon and then make")
        sys.exit(0)

    # Build list of tests
    test_list = []
    if tests:
        # Individual tests have been specified. Run specified tests that exist
        # in the ALL_SCRIPTS list. Accept names with or without a .py extension.
        # Specified tests can contain wildcards, but in that case the supplied
        # paths should be coherent, e.g. the same path as that provided to call
        # test_runner.py. Examples:
        #   `test/functional/test_runner.py test/functional/wallet*`
        #   `test/functional/test_runner.py ./test/functional/wallet*`
        #   `test_runner.py wallet*`
        #   but not:
        #   `test/functional/test_runner.py wallet*`
        # Multiple wildcards can be passed:
        #   `test_runner.py tool* mempool*`
        for test in tests:
            script = test.split("/")[-1]
            script = script + ".py" if ".py" not in script else script
            if script in ALL_SCRIPTS:
                test_list.append(script)
            else:
                print("{}WARNING!{} Test '{}' not found in full test list.".format(BOLD[1], BOLD[0], test))
    elif args.extended:
        # Include extended tests
        test_list += ALL_SCRIPTS
    else:
        # Run base tests only
        test_list += BASE_SCRIPTS

    # Remove the test cases that the user has explicitly asked to exclude.
    if args.exclude:
        exclude_tests = [test.split('.py')[0] for test in args.exclude.split(',')]
        for exclude_test in exclude_tests:
            # Remove <test_name>.py and <test_name>.py --arg from the test list
            exclude_list = [test for test in test_list if test.split('.py')[0] == exclude_test]
            for exclude_item in exclude_list:
                test_list.remove(exclude_item)
            if not exclude_list:
                print("{}WARNING!{} Test '{}' not found in current test list.".format(BOLD[1], BOLD[0], exclude_test))

    if args.filter:
        test_list = list(filter(re.compile(args.filter).search, test_list))

    if not test_list:
        print("No valid test scripts specified. Check that your test is in one "
              "of the test lists in test_runner.py, or run test_runner.py with no arguments to run all tests")
        sys.exit(0)

    if args.help:
        # Print help for test_runner.py, then print help of the first script (with args removed) and exit.
        parser.print_help()
        subprocess.check_call([sys.executable, os.path.join(config["environment"]["SRCDIR"], 'test', 'functional', test_list[0].split()[0]), '-h'])
        sys.exit(0)

    check_script_list(src_dir=config["environment"]["SRCDIR"], fail_on_warn=args.ci)
    check_script_prefixes()

    if not args.keepcache:
        shutil.rmtree("%s/test/cache" % config["environment"]["BUILDDIR"], ignore_errors=True)

    run_tests(
        test_list=test_list,
        src_dir=config["environment"]["SRCDIR"],
        build_dir=config["environment"]["BUILDDIR"],
        tmpdir=tmpdir,
        jobs=args.jobs,
        enable_coverage=args.coverage,
        args=passon_args,
        combined_logs_len=args.combinedlogslen,
        failfast=args.failfast,
        runs_ci=args.ci,
        use_term_control=args.ansi,
    )

def run_tests(*, test_list, src_dir, build_dir, tmpdir, jobs=1, enable_coverage=False, args=None, combined_logs_len=0, failfast=False, runs_ci, use_term_control):
    args = args or []

    # Warn if defid is already running (unix only)
    try:
        if subprocess.check_output(["pidof", "defid"]) is not None:
            print("%sWARNING!%s There is already a defid process running on this system. Tests may fail unexpectedly due to resource contention!" % (BOLD[1], BOLD[0]))
    except (OSError, subprocess.SubprocessError):
        pass

    # Warn if there is a cache directory
    cache_dir = "%s/test/cache" % build_dir
    if os.path.isdir(cache_dir):
        print("%sWARNING!%s There is a cache directory here: %s. If tests fail unexpectedly, try deleting the cache directory." % (BOLD[1], BOLD[0], cache_dir))

    tests_dir = src_dir + '/test/functional/'

    flags = ['--cachedir={}'.format(cache_dir)] + args

    if enable_coverage:
        coverage = RPCCoverage()
        flags.append(coverage.flag)
        logging.debug("Initializing coverage directory at %s" % coverage.dir)
    else:
        coverage = None

    if len(test_list) > 1 and jobs > 1:
        # Populate cache
        try:
            subprocess.check_output([sys.executable, tests_dir + 'create_cache.py'] + flags + ["--tmpdir=%s/cache" % tmpdir])
        except subprocess.CalledProcessError as e:
            sys.stdout.buffer.write(e.output)
            raise

    #Run Tests
    job_queue = TestHandler(
        num_tests_parallel=jobs,
        tests_dir=tests_dir,
        tmpdir=tmpdir,
        test_list=test_list,
        flags=flags,
        timeout_duration=40 * 60 if runs_ci else float('inf'),  # in seconds
        use_term_control=use_term_control,
    )
    start_time = time.time()
    test_results = []

    max_len_name = len(max(test_list, key=len))
    test_count = len(test_list)
    for i in range(test_count):
        test_result, testdir, stdout, stderr = job_queue.get_next()
        test_results.append(test_result)
        done_str = "{}/{} - {}{}{}".format(i + 1, test_count, BOLD[1], test_result.name, BOLD[0])
        if test_result.status == "Passed":
            logging.debug("%s passed, Duration: %s s" % (done_str, test_result.time))
        elif test_result.status == "Skipped":
            logging.debug("%s skipped" % (done_str))
        else:
            print("%s failed, Duration: %s s\n" % (done_str, test_result.time))
            print(BOLD[1] + 'stdout:\n' + BOLD[0] + stdout + '\n')
            print(BOLD[1] + 'stderr:\n' + BOLD[0] + stderr + '\n')
            if combined_logs_len and os.path.isdir(testdir):
                # Print the final `combinedlogslen` lines of the combined logs
                print('{}Combine the logs and print the last {} lines ...{}'.format(BOLD[1], combined_logs_len, BOLD[0]))
                print('\n============')
                print('{}Combined log for {}:{}'.format(BOLD[1], testdir, BOLD[0]))
                print('============\n')
                combined_logs_args = [sys.executable, os.path.join(tests_dir, 'combine_logs.py'), testdir]
                if BOLD[0]:
                    combined_logs_args += ['--color']
                combined_logs, _ = subprocess.Popen(combined_logs_args, universal_newlines=True, stdout=subprocess.PIPE).communicate()
                print("\n".join(deque(combined_logs.splitlines(), combined_logs_len)))

            if failfast:
                logging.debug("Early exiting after test failure")
                break

    print_results(test_results, max_len_name, (int(time.time() - start_time)))

    if coverage:
        coverage_passed = coverage.report_rpc_coverage()

        logging.debug("Cleaning up coverage data")
        coverage.cleanup()
    else:
        coverage_passed = True

    # Clear up the temp directory if all subdirectories are gone
    if not os.listdir(tmpdir):
        os.rmdir(tmpdir)

    all_passed = all(map(lambda test_result: test_result.was_successful, test_results)) and coverage_passed

    # This will be a no-op unless failfast is True in which case there may be dangling
    # processes which need to be killed.
    job_queue.kill_and_join()

    sys.exit(not all_passed)

def print_results(test_results, max_len_name, runtime):
    results = "\n" + BOLD[1] + "%s | %s | %s\n\n" % ("TEST".ljust(max_len_name), "STATUS   ", "DURATION") + BOLD[0]

    test_results.sort(key=TestResult.sort_key)
    all_passed = True
    time_sum = 0

    for test_result in test_results:
        all_passed = all_passed and test_result.was_successful
        time_sum += test_result.time
        test_result.padding = max_len_name
        results += str(test_result)

    status = TICK + "Passed" if all_passed else CROSS + "Failed"
    if not all_passed:
        results += RED[1]
    results += BOLD[1] + "\n%s | %s | %s s (accumulated) \n" % ("ALL".ljust(max_len_name), status.ljust(9), time_sum) + BOLD[0]
    if not all_passed:
        results += RED[0]
    results += "Runtime: %s s\n" % (runtime)
    print(results)

class TestHandler:
    """
    Trigger the test scripts passed in via the list.
    """

    def __init__(self, *, num_tests_parallel, tests_dir, tmpdir, test_list, flags, timeout_duration, use_term_control):
        assert num_tests_parallel >= 1
        self.num_jobs = num_tests_parallel
        self.tests_dir = tests_dir
        self.tmpdir = tmpdir
        self.timeout_duration = timeout_duration
        self.test_list = test_list
        self.flags = flags
        self.num_running = 0
        self.jobs = []
        self.use_term_control = use_term_control

    def get_next(self):
        while self.num_running < self.num_jobs and self.test_list:
            # Add tests
            self.num_running += 1
            test = self.test_list.pop(0)
            portseed = len(self.test_list)
            portseed_arg = ["--portseed={}".format(portseed)]
            log_stdout = tempfile.SpooledTemporaryFile(max_size=2**16)
            log_stderr = tempfile.SpooledTemporaryFile(max_size=2**16)
            test_argv = test.split()
            testdir = "{}/{}_{}".format(self.tmpdir, re.sub(".py$", "", test_argv[0]), portseed)
            tmpdir_arg = ["--tmpdir={}".format(testdir)]
            self.jobs.append((test,
                              time.time(),
                              subprocess.Popen([sys.executable, self.tests_dir + test_argv[0]] + test_argv[1:] + self.flags + portseed_arg + tmpdir_arg,
                                               universal_newlines=True,
                                               stdout=log_stdout,
                                               stderr=log_stderr),
                              testdir,
                              log_stdout,
                              log_stderr))
        if not self.jobs:
            raise IndexError('pop from empty list')

        # Print remaining running jobs when all jobs have been started.
        if not self.test_list:
            print("Remaining jobs: [{}]".format(", ".join(j[0] for j in self.jobs)))

        dot_count = 0
        while True:
            # Return first proc that finishes
            time.sleep(.5)
            for job in self.jobs:
                (name, start_time, proc, testdir, log_out, log_err) = job
                if int(time.time() - start_time) > self.timeout_duration:
                    # Timeout individual tests if timeout is specified (to stop
                    # tests hanging and not providing useful output).
                    proc.send_signal(signal.SIGINT)
                if proc.poll() is not None:
                    log_out.seek(0), log_err.seek(0)
                    [stdout, stderr] = [log_file.read().decode('utf-8') for log_file in (log_out, log_err)]
                    log_out.close(), log_err.close()
                    if proc.returncode == TEST_EXIT_PASSED and stderr == "":
                        status = "Passed"
                    elif proc.returncode == TEST_EXIT_SKIPPED:
                        status = "Skipped"
                    else:
                        status = "Failed"
                    self.num_running -= 1
                    self.jobs.remove(job)
                    if self.use_term_control:
                        clearline = '\r' + (' ' * dot_count) + '\r'
                        print(clearline, end='', flush=True)
                    dot_count = 0
                    return TestResult(name, status, int(time.time() - start_time)), testdir, stdout, stderr
            if self.use_term_control:
                print('.', end='', flush=True)
            dot_count += 1

    def kill_and_join(self):
        """Send SIGKILL to all jobs and block until all have ended."""
        procs = [i[2] for i in self.jobs]

        for proc in procs:
            proc.kill()

        for proc in procs:
            proc.wait()


class TestResult():
    def __init__(self, name, status, time):
        self.name = name
        self.status = status
        self.time = time
        self.padding = 0

    def sort_key(self):
        if self.status == "Passed":
            return 0, self.name.lower()
        elif self.status == "Failed":
            return 2, self.name.lower()
        elif self.status == "Skipped":
            return 1, self.name.lower()

    def __repr__(self):
        if self.status == "Passed":
            color = GREEN
            glyph = TICK
        elif self.status == "Failed":
            color = RED
            glyph = CROSS
        elif self.status == "Skipped":
            color = GREY
            glyph = CIRCLE

        return color[1] + "%s | %s%s | %s s\n" % (self.name.ljust(self.padding), glyph, self.status.ljust(7), self.time) + color[0]

    @property
    def was_successful(self):
        return self.status != "Failed"


def check_script_prefixes():
    """Check that test scripts start with one of the allowed name prefixes."""

    good_prefixes_re = re.compile("(example|feature|interface|mempool|mining|p2p|rpc|wallet|tool)_")
    bad_script_names = [script for script in ALL_SCRIPTS if good_prefixes_re.match(script) is None]

    if bad_script_names:
        print("%sERROR:%s %d tests not meeting naming conventions:" % (BOLD[1], BOLD[0], len(bad_script_names)))
        print("  %s" % ("\n  ".join(sorted(bad_script_names))))
        raise AssertionError("Some tests are not following naming convention!")


def check_script_list(*, src_dir, fail_on_warn):
    """Check scripts directory.

    Check that there are no scripts in the functional tests directory which are
    not being run by pull-tester.py."""
    script_dir = src_dir + '/test/functional/'
    python_files = set([test_file for test_file in os.listdir(script_dir) if test_file.endswith(".py")])
    missed_tests = list(python_files - set(map(lambda x: x.split()[0], ALL_SCRIPTS + NON_SCRIPTS)))
    if len(missed_tests) != 0:
        print("%sWARNING!%s The following scripts are not being run: %s. Check the test lists in test_runner.py." % (BOLD[1], BOLD[0], str(missed_tests)))
        if fail_on_warn:
            # On CI this warning is an error to prevent merging incomplete commits into master
            sys.exit(1)


class RPCCoverage():
    """
    Coverage reporting utilities for test_runner.

    Coverage calculation works by having each test script subprocess write
    coverage files into a particular directory. These files contain the RPC
    commands invoked during testing, as well as a complete listing of RPC
    commands per `defi-cli help` (`rpc_interface.txt`).

    After all tests complete, the commands run are combined and diff'd against
    the complete list to calculate uncovered RPC commands.

    See also: test/functional/test_framework/coverage.py

    """
    def __init__(self):
        self.dir = tempfile.mkdtemp(prefix="coverage")
        self.flag = '--coveragedir=%s' % self.dir

    def report_rpc_coverage(self):
        """
        Print out RPC commands that were unexercised by tests.

        """
        uncovered = self._get_uncovered_rpc_commands()

        if uncovered:
            print("Uncovered RPC commands:")
            print("".join(("  - %s\n" % command) for command in sorted(uncovered)))
            return False
        else:
            print("All RPC commands covered.")
            return True

    def cleanup(self):
        return shutil.rmtree(self.dir)

    def _get_uncovered_rpc_commands(self):
        """
        Return a set of currently untested RPC commands.

        """
        # This is shared from `test/functional/test-framework/coverage.py`
        reference_filename = 'rpc_interface.txt'
        coverage_file_prefix = 'coverage.'

        coverage_ref_filename = os.path.join(self.dir, reference_filename)
        coverage_filenames = set()
        all_cmds = set()
        covered_cmds = set()

        if not os.path.isfile(coverage_ref_filename):
            raise RuntimeError("No coverage reference found")

        with open(coverage_ref_filename, 'r', encoding="utf8") as coverage_ref_file:
            all_cmds.update([line.strip() for line in coverage_ref_file.readlines()])

        for root, _, files in os.walk(self.dir):
            for filename in files:
                if filename.startswith(coverage_file_prefix):
                    coverage_filenames.add(os.path.join(root, filename))

        for filename in coverage_filenames:
            with open(filename, 'r', encoding="utf8") as coverage_file:
                covered_cmds.update([line.strip() for line in coverage_file.readlines()])

        return all_cmds - covered_cmds


if __name__ == '__main__':
    main()<|MERGE_RESOLUTION|>--- conflicted
+++ resolved
@@ -254,11 +254,8 @@
     #'feature_forced_reward_address.py',
     'feature_loan_vault.py',
     'feature_loan_deposittovault.py',
-<<<<<<< HEAD
     'feature_loan_interest.py',
-=======
     'feature_loan_estimateloan.py',
->>>>>>> ebae3043
     'feature_loan_priceupdate.py',
     'feature_loan_vaultstate.py',
     'feature_loan.py',
