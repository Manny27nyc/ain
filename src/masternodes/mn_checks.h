// Copyright (c) DeFi Blockchain Developers
// Distributed under the MIT software license, see the accompanying
// file LICENSE or http://www.opensource.org/licenses/mit-license.php.

#ifndef DEFI_MASTERNODES_MN_CHECKS_H
#define DEFI_MASTERNODES_MN_CHECKS_H

#include <consensus/params.h>
#include <masternodes/masternodes.h>
#include <consensus/tx_check.h>
#include <vector>
#include <cstring>

#include <boost/variant.hpp>

class CBlock;
class CTransaction;
class CTxMemPool;
class CCoinsViewCache;

class CCustomCSView;
class CAccountsHistoryView;
class CCustomTxVisitor;

static const std::vector<unsigned char> DfTxMarker = {'D', 'f', 'T', 'x'};  // 44665478

enum CustomTxErrCodes : uint32_t {
    NotSpecified = 0,
//    NotCustomTx  = 1,
    NotEnoughBalance = 1024,
    Fatal = uint32_t(1) << 31 // not allowed to fail
};

enum class CustomTxType : uint8_t
{
    None = 0,
    // masternodes:
    CreateMasternode      = 'C',
    ResignMasternode      = 'R',
    // custom tokens:
    CreateToken           = 'T',
    MintToken             = 'M',
    UpdateToken           = 'N', // previous type, only DAT flag triggers
    UpdateTokenAny        = 'n', // new type of token's update with any flags/fields possible
    // dex orders - just not to overlap in future
//    CreateOrder         = 'O',
//    DestroyOrder        = 'E',
//    MatchOrders         = 'A',
    //poolpair
    CreatePoolPair        = 'p',
    UpdatePoolPair        = 'u',
    PoolSwap              = 's',
    AddPoolLiquidity      = 'l',
    RemovePoolLiquidity   = 'r',
    // accounts
    UtxosToAccount        = 'U',
    AccountToUtxos        = 'b',
    AccountToAccount      = 'B',
    AnyAccountsToAccounts = 'a',
    //set governance variable
    SetGovVariable        = 'G',
    // Auto auth TX
    AutoAuthPrep          = 'A',
    // oracles
    AppointOracle         = 'o',
    RemoveOracleAppoint   = 'h',
    UpdateOracleAppoint   = 't',
    SetOracleData         = 'y',
    // ICX
<<<<<<< HEAD
    ICXCreateOrder        = '1',
    ICXMakeOffer          = '2',
    ICXSubmitDFCHTLC      = '3',
    ICXSubmitEXTHTLC      = '4',
    ICXClaimDFCHTLC       = '5',
    ICXCloseOrder         = '6',
    ICXCloseOffer         = '7',
    // On-Chain-Gov
    CreateCfp             = 'F',
    CreateVoc             = 'E',
    Vote                  = 'V',
=======
    ICXCreateOrder      = '1',
    ICXMakeOffer        = '2',
    ICXSubmitDFCHTLC    = '3',
    ICXSubmitEXTHTLC    = '4',
    ICXClaimDFCHTLC     = '5',
    ICXCloseOrder       = '6',
    ICXCloseOffer       = '7',
    // Loans
    LoanSetCollateralToken = 'c',
    LoanSetLoanToken = 'g',
    LoanUpdateLoanToken = 'f',
    LoanScheme         = 'L',
    DefaultLoanScheme  = 'd',
    DestroyLoanScheme  = 'D',
    Vault              = 'V',
    UpdateVault        = 'v',
    DepositToVault     = 'S',
    LoanTakeLoan       = 'F',
    AuctionBid         = 'I'

>>>>>>> 13cc9108
};

inline CustomTxType CustomTxCodeToType(uint8_t ch) {
    auto type = static_cast<CustomTxType>(ch);
    switch(type) {
        case CustomTxType::CreateMasternode:
        case CustomTxType::ResignMasternode:
        case CustomTxType::CreateToken:
        case CustomTxType::MintToken:
        case CustomTxType::UpdateToken:
        case CustomTxType::UpdateTokenAny:
        case CustomTxType::CreatePoolPair:
        case CustomTxType::UpdatePoolPair:
        case CustomTxType::PoolSwap:
        case CustomTxType::AddPoolLiquidity:
        case CustomTxType::RemovePoolLiquidity:
        case CustomTxType::UtxosToAccount:
        case CustomTxType::AccountToUtxos:
        case CustomTxType::AccountToAccount:
        case CustomTxType::AnyAccountsToAccounts:
        case CustomTxType::SetGovVariable:
        case CustomTxType::AutoAuthPrep:
        case CustomTxType::AppointOracle:
        case CustomTxType::RemoveOracleAppoint:
        case CustomTxType::UpdateOracleAppoint:
        case CustomTxType::SetOracleData:
        case CustomTxType::ICXCreateOrder:
        case CustomTxType::ICXMakeOffer:
        case CustomTxType::ICXSubmitDFCHTLC:
        case CustomTxType::ICXSubmitEXTHTLC:
        case CustomTxType::ICXClaimDFCHTLC:
        case CustomTxType::ICXCloseOrder:
        case CustomTxType::ICXCloseOffer:
<<<<<<< HEAD
        case CustomTxType::CreateCfp:
        case CustomTxType::CreateVoc:
        case CustomTxType::Vote:
=======
        case CustomTxType::LoanSetCollateralToken:
        case CustomTxType::LoanSetLoanToken:
        case CustomTxType::LoanUpdateLoanToken:
        case CustomTxType::LoanScheme:
        case CustomTxType::DefaultLoanScheme:
        case CustomTxType::DestroyLoanScheme:
        case CustomTxType::Vault:
        case CustomTxType::UpdateVault:
        case CustomTxType::DepositToVault:
        case CustomTxType::LoanTakeLoan:
        case CustomTxType::AuctionBid:
>>>>>>> 13cc9108
        case CustomTxType::None:
            return type;
    }
    return CustomTxType::None;
}

std::string ToString(CustomTxType type);

// it's disabled after Dakota height
inline bool NotAllowedToFail(CustomTxType txType, int height) {
    return (height < Params().GetConsensus().DakotaHeight
        && (txType == CustomTxType::MintToken || txType == CustomTxType::AccountToUtxos));
}

template<typename Stream>
inline void Serialize(Stream& s, CustomTxType txType) {
    Serialize(s, static_cast<unsigned char>(txType));
}

template<typename Stream>
inline void Unserialize(Stream& s, CustomTxType & txType) {
    unsigned char ch;
    Unserialize(s, ch);

    txType = CustomTxCodeToType(ch);
}

<<<<<<< HEAD
struct CAccountToUtxosMessage;
struct CAccountToAccountMessage;
struct CAnchorFinalizationMessage;
struct CAnyAccountsToAccountsMessage;
struct CLiquidityMessage;
struct CPoolSwapMessage;
struct CRemoveLiquidityMessage;
struct CUtxosToAccountMessage;
struct CAppointOracleMessage;
struct CRemoveOracleAppointMessage;
struct CUpdateOracleAppointMessage;
struct CSetOracleDataMessage;
struct CICXCreateOrderMessage;
struct CICXMakeOfferMessage;
struct CICXSubmitDFCHTLCMessage;
struct CICXSubmitEXTHTLCMessage;
struct CICXClaimDFCHTLCMessage;
struct CICXCloseOrderMessage;
struct CICXCloseOfferMessage;
struct CCreatePropMessage;
struct CPropVoteMessage;

=======
>>>>>>> 13cc9108
struct CCreateMasterNodeMessage {
    char operatorType;
    CKeyID operatorAuthAddress;
    uint16_t timelock{0};

    ADD_SERIALIZE_METHODS;
    template <typename Stream, typename Operation>
    inline void SerializationOp(Stream& s, Operation ser_action) {
        READWRITE(operatorType);
        READWRITE(operatorAuthAddress);

        // Only available after EunosPaya
        if (!s.eof()) {
            READWRITE(timelock);
        }
    }
};

struct CResignMasterNodeMessage : public uint256 {
    using uint256::uint256;

    ADD_SERIALIZE_METHODS;
    template <typename Stream, typename Operation>
    inline void SerializationOp(Stream& s, Operation ser_action) {
        READWRITEAS(uint256, *this);
    }
};

struct CCreateTokenMessage : public CToken {
    using CToken::CToken;

    ADD_SERIALIZE_METHODS;
    template <typename Stream, typename Operation>
    inline void SerializationOp(Stream& s, Operation ser_action) {
        READWRITEAS(CToken, *this);
    }
};

struct CUpdateTokenPreAMKMessage {
    uint256 tokenTx;
    bool isDAT;

    ADD_SERIALIZE_METHODS;
    template <typename Stream, typename Operation>
    inline void SerializationOp(Stream& s, Operation ser_action) {
        READWRITE(tokenTx);
        READWRITE(isDAT);
    }
};

struct CUpdateTokenMessage {
    uint256 tokenTx;
    CToken token;

    ADD_SERIALIZE_METHODS;
    template <typename Stream, typename Operation>
    inline void SerializationOp(Stream& s, Operation ser_action) {
        READWRITE(tokenTx);
        READWRITE(token);
    }
};

struct CMintTokensMessage : public CBalances {
    using CBalances::CBalances;

    ADD_SERIALIZE_METHODS;
    template <typename Stream, typename Operation>
    inline void SerializationOp(Stream& s, Operation ser_action) {
        READWRITEAS(CBalances, *this);
    }
};

struct CCreatePoolPairMessage {
    CPoolPairMessage poolPair;
    std::string pairSymbol;
    CBalances rewards;
};

struct CUpdatePoolPairMessage {
    DCT_ID poolId;
    bool status;
    CAmount commission;
    CScript ownerAddress;
    CBalances rewards;
};

struct CGovernanceMessage {
    std::set<std::shared_ptr<GovVariable>> govs;
};

struct CCustomTxMessageNone {};

typedef boost::variant<
    CCustomTxMessageNone,
    CCreateMasterNodeMessage,
    CResignMasterNodeMessage,
    CCreateTokenMessage,
    CUpdateTokenPreAMKMessage,
    CUpdateTokenMessage,
    CMintTokensMessage,
    CCreatePoolPairMessage,
    CUpdatePoolPairMessage,
    CPoolSwapMessage,
    CLiquidityMessage,
    CRemoveLiquidityMessage,
    CUtxosToAccountMessage,
    CAccountToUtxosMessage,
    CAccountToAccountMessage,
    CAnyAccountsToAccountsMessage,
    CGovernanceMessage,
    CAppointOracleMessage,
    CRemoveOracleAppointMessage,
    CUpdateOracleAppointMessage,
    CSetOracleDataMessage,
    CICXCreateOrderMessage,
    CICXMakeOfferMessage,
    CICXSubmitDFCHTLCMessage,
    CICXSubmitEXTHTLCMessage,
    CICXClaimDFCHTLCMessage,
    CICXCloseOrderMessage,
    CICXCloseOfferMessage,
<<<<<<< HEAD
    CCreatePropMessage,
    CPropVoteMessage
=======
    CLoanSetCollateralTokenMessage,
    CLoanSetLoanTokenMessage,
    CLoanUpdateLoanTokenMessage,
    CLoanSchemeMessage,
    CDefaultLoanSchemeMessage,
    CDestroyLoanSchemeMessage,
    CVaultMessage,
    CUpdateVaultMessage,
    CDepositToVaultMessage,
    CLoanTakeLoanMessage,
    CAuctionBidMessage
>>>>>>> 13cc9108
> CCustomTxMessage;

CCustomTxMessage customTypeToMessage(CustomTxType txType);
bool IsMempooledCustomTxCreate(const CTxMemPool& pool, const uint256& txid);
Res RpcInfo(const CTransaction& tx, uint32_t height, CustomTxType& type, UniValue& results);
Res CustomMetadataParse(uint32_t height, const Consensus::Params& consensus, const std::vector<unsigned char>& metadata, CCustomTxMessage& txMessage);
Res ApplyCustomTx(CCustomCSView& mnview, const CCoinsViewCache& coins, const CTransaction& tx, const Consensus::Params& consensus, uint32_t height, uint64_t time = 0, uint32_t txn = 0, CAccountsHistoryView* historyView = nullptr, CAccountsHistoryView *burnView = nullptr);
Res RevertCustomTx(CCustomCSView& mnview, const CCoinsViewCache& coins, const CTransaction& tx, const Consensus::Params& consensus, uint32_t height, uint32_t txn = 0, CAccountsHistoryView* historyView = nullptr, CAccountsHistoryView *burnView = nullptr);
Res CustomTxVisit(CCustomCSView& mnview, const CCoinsViewCache& coins, const CTransaction& tx, uint32_t height, const Consensus::Params& consensus, const CCustomTxMessage& txMessage, uint64_t time = 0);
ResVal<uint256> ApplyAnchorRewardTx(CCustomCSView& mnview, const CTransaction& tx, int height, const uint256& prevStakeModifier, const std::vector<unsigned char>& metadata, const Consensus::Params& consensusParams);
ResVal<uint256> ApplyAnchorRewardTxPlus(CCustomCSView& mnview, const CTransaction& tx, int height, const std::vector<unsigned char>& metadata, const Consensus::Params& consensusParams);

/*
 * Checks if given tx is probably one of 'CustomTx', returns tx type and serialized metadata in 'data'
*/
inline CustomTxType GuessCustomTxType(CTransaction const & tx, std::vector<unsigned char> & metadata){
    if (tx.vout.empty()) {
        return CustomTxType::None;
    }
    if (!ParseScriptByMarker(tx.vout[0].scriptPubKey, DfTxMarker, metadata)) {
        return CustomTxType::None;
    }
    auto txType = CustomTxCodeToType(metadata[0]);
    metadata.erase(metadata.begin());
    return txType;
}

inline bool IsMintTokenTx(const CTransaction& tx)
{
    std::vector<unsigned char> metadata;
    return GuessCustomTxType(tx, metadata) == CustomTxType::MintToken;
}

inline boost::optional<std::vector<unsigned char>> GetAccountToUtxosMetadata(const CTransaction & tx)
{
    std::vector<unsigned char> metadata;
    if (GuessCustomTxType(tx, metadata) == CustomTxType::AccountToUtxos) {
        return metadata;
    }
    return {};
}

inline boost::optional<CAccountToUtxosMessage> GetAccountToUtxosMsg(const CTransaction & tx)
{
    const auto metadata = GetAccountToUtxosMetadata(tx);
    if (metadata) {
        CAccountToUtxosMessage msg;
        try {
            CDataStream ss(*metadata, SER_NETWORK, PROTOCOL_VERSION);
            ss >> msg;
        } catch (...) {
            return {};
        }
        return msg;
    }
    return {};
}

inline TAmounts GetNonMintedValuesOut(const CTransaction & tx)
{
    uint32_t mintingOutputsStart = std::numeric_limits<uint32_t>::max();
    const auto accountToUtxos = GetAccountToUtxosMsg(tx);
    if (accountToUtxos) {
        mintingOutputsStart = accountToUtxos->mintingOutputsStart;
    }
    return tx.GetValuesOut(mintingOutputsStart);
}

inline CAmount GetNonMintedValueOut(const CTransaction & tx, DCT_ID tokenID)
{
    uint32_t mintingOutputsStart = std::numeric_limits<uint32_t>::max();
    const auto accountToUtxos = GetAccountToUtxosMsg(tx);
    if (accountToUtxos) {
        mintingOutputsStart = accountToUtxos->mintingOutputsStart;
    }
    return tx.GetValueOut(mintingOutputsStart, tokenID);
}

class CPoolSwap {
    const CPoolSwapMessage& obj;
    uint32_t height;
    CAmount result{0};
    DCT_ID currentID;

public:
    std::vector<std::pair<std::string, std::string>> errors;

    CPoolSwap(const CPoolSwapMessage& obj, uint32_t height)
    : obj(obj), height(height) {}

    std::vector<DCT_ID> CalculateSwaps(CCustomCSView& view);
    Res ExecuteSwap(CCustomCSView& view, std::vector<DCT_ID> poolIDs);
};

#endif // DEFI_MASTERNODES_MN_CHECKS_H<|MERGE_RESOLUTION|>--- conflicted
+++ resolved
@@ -67,7 +67,6 @@
     UpdateOracleAppoint   = 't',
     SetOracleData         = 'y',
     // ICX
-<<<<<<< HEAD
     ICXCreateOrder        = '1',
     ICXMakeOffer          = '2',
     ICXSubmitDFCHTLC      = '3',
@@ -75,32 +74,23 @@
     ICXClaimDFCHTLC       = '5',
     ICXCloseOrder         = '6',
     ICXCloseOffer         = '7',
+    // Loans
+    LoanSetCollateralToken= 'c',
+    LoanSetLoanToken      = 'g',
+    LoanUpdateLoanToken   = 'f',
+    LoanScheme            = 'L',
+    DefaultLoanScheme     = 'd',
+    DestroyLoanScheme     = 'D',
+    Vault                 = 'V',
+    UpdateVault           = 'v',
+    DepositToVault        = 'S',
+    LoanTakeLoan          = 'F',
+    AuctionBid            = 'I',
     // On-Chain-Gov
-    CreateCfp             = 'F',
+    CreateCfp             = 'e',
     CreateVoc             = 'E',
-    Vote                  = 'V',
-=======
-    ICXCreateOrder      = '1',
-    ICXMakeOffer        = '2',
-    ICXSubmitDFCHTLC    = '3',
-    ICXSubmitEXTHTLC    = '4',
-    ICXClaimDFCHTLC     = '5',
-    ICXCloseOrder       = '6',
-    ICXCloseOffer       = '7',
-    // Loans
-    LoanSetCollateralToken = 'c',
-    LoanSetLoanToken = 'g',
-    LoanUpdateLoanToken = 'f',
-    LoanScheme         = 'L',
-    DefaultLoanScheme  = 'd',
-    DestroyLoanScheme  = 'D',
-    Vault              = 'V',
-    UpdateVault        = 'v',
-    DepositToVault     = 'S',
-    LoanTakeLoan       = 'F',
-    AuctionBid         = 'I'
-
->>>>>>> 13cc9108
+    Vote                  = 'O',
+
 };
 
 inline CustomTxType CustomTxCodeToType(uint8_t ch) {
@@ -134,11 +124,6 @@
         case CustomTxType::ICXClaimDFCHTLC:
         case CustomTxType::ICXCloseOrder:
         case CustomTxType::ICXCloseOffer:
-<<<<<<< HEAD
-        case CustomTxType::CreateCfp:
-        case CustomTxType::CreateVoc:
-        case CustomTxType::Vote:
-=======
         case CustomTxType::LoanSetCollateralToken:
         case CustomTxType::LoanSetLoanToken:
         case CustomTxType::LoanUpdateLoanToken:
@@ -150,7 +135,9 @@
         case CustomTxType::DepositToVault:
         case CustomTxType::LoanTakeLoan:
         case CustomTxType::AuctionBid:
->>>>>>> 13cc9108
+        case CustomTxType::CreateCfp:
+        case CustomTxType::CreateVoc:
+        case CustomTxType::Vote:
         case CustomTxType::None:
             return type;
     }
@@ -178,31 +165,8 @@
     txType = CustomTxCodeToType(ch);
 }
 
-<<<<<<< HEAD
-struct CAccountToUtxosMessage;
-struct CAccountToAccountMessage;
-struct CAnchorFinalizationMessage;
-struct CAnyAccountsToAccountsMessage;
-struct CLiquidityMessage;
-struct CPoolSwapMessage;
-struct CRemoveLiquidityMessage;
-struct CUtxosToAccountMessage;
-struct CAppointOracleMessage;
-struct CRemoveOracleAppointMessage;
-struct CUpdateOracleAppointMessage;
-struct CSetOracleDataMessage;
-struct CICXCreateOrderMessage;
-struct CICXMakeOfferMessage;
-struct CICXSubmitDFCHTLCMessage;
-struct CICXSubmitEXTHTLCMessage;
-struct CICXClaimDFCHTLCMessage;
-struct CICXCloseOrderMessage;
-struct CICXCloseOfferMessage;
 struct CCreatePropMessage;
 struct CPropVoteMessage;
-
-=======
->>>>>>> 13cc9108
 struct CCreateMasterNodeMessage {
     char operatorType;
     CKeyID operatorAuthAddress;
@@ -324,10 +288,6 @@
     CICXClaimDFCHTLCMessage,
     CICXCloseOrderMessage,
     CICXCloseOfferMessage,
-<<<<<<< HEAD
-    CCreatePropMessage,
-    CPropVoteMessage
-=======
     CLoanSetCollateralTokenMessage,
     CLoanSetLoanTokenMessage,
     CLoanUpdateLoanTokenMessage,
@@ -338,8 +298,9 @@
     CUpdateVaultMessage,
     CDepositToVaultMessage,
     CLoanTakeLoanMessage,
-    CAuctionBidMessage
->>>>>>> 13cc9108
+    CAuctionBidMessage,
+    CCreatePropMessage,
+    CPropVoteMessage
 > CCustomTxMessage;
 
 CCustomTxMessage customTypeToMessage(CustomTxType txType);
