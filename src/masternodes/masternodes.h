--- conflicted
+++ resolved
@@ -10,10 +10,7 @@
 #include <pubkey.h>
 #include <serialize.h>
 #include <masternodes/accounts.h>
-<<<<<<< HEAD
-=======
 #include <masternodes/incentivefunding.h>
->>>>>>> eaf66aab
 #include <masternodes/tokens.h>
 #include <masternodes/undos.h>
 #include <uint256.h>
@@ -184,10 +181,7 @@
         , public CAnchorRewardsView
         , public CTokensView
         , public CAccountsView
-<<<<<<< HEAD
-=======
         , public CCommunityBalancesView
->>>>>>> eaf66aab
         , public CUndosView
 {
 public:
