#!/usr/bin/env python3
# Copyright (c) 2014-2019 The Bitcoin Core developers
# Distributed under the MIT software license, see the accompanying
# file COPYING or http://www.opensource.org/licenses/mit-license.php.
"""Base class for RPC testing."""

import configparser
from enum import Enum
import logging
import argparse
import os
import pdb
import random
import shutil
import sys
import tempfile
import time

from .authproxy import JSONRPCException
from . import coverage
from .test_node import TestNode
from .mininode import NetworkThread
from .util import (
    MAX_NODES,
    PortSeed,
    assert_equal,
    check_json_precision,
    connect_nodes_bi,
    disconnect_nodes,
    get_datadir_path,
    initialize_datadir,
    sync_blocks,
    sync_mempools,
)


class TestStatus(Enum):
    PASSED = 1
    FAILED = 2
    SKIPPED = 3

TEST_EXIT_PASSED = 0
TEST_EXIT_FAILED = 1
TEST_EXIT_SKIPPED = 77

TMPDIR_PREFIX = "defi_func_test_"


class SkipTest(Exception):
    """This exception is raised to skip a test"""

    def __init__(self, message):
        self.message = message


class DefiTestMetaClass(type):
    """Metaclass for DefiTestFramework.

    Ensures that any attempt to register a subclass of `DefiTestFramework`
    adheres to a standard whereby the subclass overrides `set_test_params` and
    `run_test` but DOES NOT override either `__init__` or `main`. If any of
    those standards are violated, a ``TypeError`` is raised."""

    def __new__(cls, clsname, bases, dct):
        if not clsname == 'DefiTestFramework':
            if not ('run_test' in dct and 'set_test_params' in dct):
                raise TypeError("DefiTestFramework subclasses must override "
                                "'run_test' and 'set_test_params'")
            if '__init__' in dct or 'main' in dct:
                raise TypeError("DefiTestFramework subclasses may not override "
                                "'__init__' or 'main'")

        return super().__new__(cls, clsname, bases, dct)


class DefiTestFramework(metaclass=DefiTestMetaClass):
    """Base class for a defi test script.

    Individual defi test scripts should subclass this class and override the set_test_params() and run_test() methods.

    Individual tests can also override the following methods to customize the test setup:

    - add_options()
    - setup_chain()
    - setup_network()
    - setup_nodes()

    The __init__() and main() methods should not be overridden.

    This class also contains various public and private helper methods."""

    def __init__(self):
        """Sets test framework defaults. Do not override this method. Instead, override the set_test_params() method"""
        self.chain = 'regtest'
        self.setup_clean_chain = False
        self.nodes = []
        self.network_thread = None
        self.rpc_timeout = 60  # Wait for up to 60 seconds for the RPC server to respond
        self.supports_cli = False
        self.bind_to_localhost_only = True
        self.set_test_params()

        assert hasattr(self, "num_nodes"), "Test must set self.num_nodes in set_test_params()"

    def main(self):
        """Main function. This should not be overridden by the subclass test scripts."""

        parser = argparse.ArgumentParser(usage="%(prog)s [options]")
        parser.add_argument("--nocleanup", dest="nocleanup", default=False, action="store_true",
                            help="Leave defids and test.* datadir on exit or error")
        parser.add_argument("--noshutdown", dest="noshutdown", default=False, action="store_true",
                            help="Don't stop defids after the test execution")
        parser.add_argument("--cachedir", dest="cachedir", default=os.path.abspath(os.path.dirname(os.path.realpath(__file__)) + "/../../cache"),
                            help="Directory for caching pregenerated datadirs (default: %(default)s)")
        parser.add_argument("--tmpdir", dest="tmpdir", help="Root directory for datadirs")
        parser.add_argument("-l", "--loglevel", dest="loglevel", default="INFO",
                            help="log events at this level and higher to the console. Can be set to DEBUG, INFO, WARNING, ERROR or CRITICAL. Passing --loglevel DEBUG will output all logs to console. Note that logs at all levels are always written to the test_framework.log file in the temporary test directory.")
        parser.add_argument("--tracerpc", dest="trace_rpc", default=False, action="store_true",
                            help="Print out all RPC calls as they are made")
        parser.add_argument("--portseed", dest="port_seed", default=os.getpid(), type=int,
                            help="The seed to use for assigning port numbers (default: current process id)")
        parser.add_argument("--coveragedir", dest="coveragedir",
                            help="Write tested RPC commands into this directory")
        parser.add_argument("--configfile", dest="configfile",
                            default=os.path.abspath(os.path.dirname(os.path.realpath(__file__)) + "/../../config.ini"),
                            help="Location of the test framework config file (default: %(default)s)")
        parser.add_argument("--pdbonfailure", dest="pdbonfailure", default=False, action="store_true",
                            help="Attach a python debugger if test fails")
        parser.add_argument("--usecli", dest="usecli", default=False, action="store_true",
                            help="use defi-cli instead of RPC for all commands")
        parser.add_argument("--perf", dest="perf", default=False, action="store_true",
                            help="profile running nodes with perf for the duration of the test")
        parser.add_argument("--randomseed", type=int,
                            help="set a random seed for deterministically reproducing a previous test run")
        self.add_options(parser)
        self.options = parser.parse_args()

        PortSeed.n = self.options.port_seed

        check_json_precision()

        self.options.cachedir = os.path.abspath(self.options.cachedir)

        config = configparser.ConfigParser()
        config.read_file(open(self.options.configfile))
        self.config = config
        self.options.defid = os.getenv("DEFID", default=config["environment"]["BUILDDIR"] + '/src/defid' + config["environment"]["EXEEXT"])
        self.options.deficli = os.getenv("DEFICLI", default=config["environment"]["BUILDDIR"] + '/src/defi-cli' + config["environment"]["EXEEXT"])

        os.environ['PATH'] = os.pathsep.join([
            os.path.join(config['environment']['BUILDDIR'], 'src'),
            os.path.join(config['environment']['BUILDDIR'], 'src', 'qt'),
            os.environ['PATH']
        ])

        # Set up temp directory and start logging
        if self.options.tmpdir:
            self.options.tmpdir = os.path.abspath(self.options.tmpdir)
            os.makedirs(self.options.tmpdir, exist_ok=False)
        else:
            self.options.tmpdir = tempfile.mkdtemp(prefix=TMPDIR_PREFIX)
        self._start_logging()

        # Seed the PRNG. Note that test runs are reproducible if and only if
        # a single thread accesses the PRNG. For more information, see
        # https://docs.python.org/3/library/random.html#notes-on-reproducibility.
        # The network thread shouldn't access random. If we need to change the
        # network thread to access randomness, it should instantiate its own
        # random.Random object.
        seed = self.options.randomseed

        if seed is None:
            seed = random.randrange(sys.maxsize)
        else:
            self.log.debug("User supplied random seed {}".format(seed))

        random.seed(seed)
        self.log.debug("PRNG seed is: {}".format(seed))

        self.log.debug('Setting up network thread')
        self.network_thread = NetworkThread()
        self.network_thread.start()

        success = TestStatus.FAILED

        try:
            if self.options.usecli:
                if not self.supports_cli:
                    raise SkipTest("--usecli specified but test does not support using CLI")
                self.skip_if_no_cli()
            self.skip_test_if_missing_module()
            self.setup_chain()
            self.setup_network()
            self.run_test()
            success = TestStatus.PASSED
        except JSONRPCException:
            self.log.exception("JSONRPC error")
        except SkipTest as e:
            self.log.warning("Test Skipped: %s" % e.message)
            success = TestStatus.SKIPPED
        except AssertionError:
            self.log.exception("Assertion failed")
        except KeyError:
            self.log.exception("Key error")
        except Exception:
            self.log.exception("Unexpected exception caught during testing")
        except KeyboardInterrupt:
            self.log.warning("Exiting after keyboard interrupt")

        if success == TestStatus.FAILED and self.options.pdbonfailure:
            print("Testcase failed. Attaching python debugger. Enter ? for help")
            pdb.set_trace()

        self.log.debug('Closing down network thread')
        self.network_thread.close()
        if not self.options.noshutdown:
            self.log.info("Stopping nodes")
            if self.nodes:
                self.stop_nodes()
        else:
            for node in self.nodes:
                node.cleanup_on_exit = False
            self.log.info("Note: defids were not stopped and may still be running")

        should_clean_up = (
            not self.options.nocleanup and
            not self.options.noshutdown and
            success != TestStatus.FAILED and
            not self.options.perf
        )
        if should_clean_up:
            self.log.info("Cleaning up {} on exit".format(self.options.tmpdir))
            cleanup_tree_on_exit = True
        elif self.options.perf:
            self.log.warning("Not cleaning up dir {} due to perf data".format(self.options.tmpdir))
            cleanup_tree_on_exit = False
        else:
            self.log.warning("Not cleaning up dir {}".format(self.options.tmpdir))
            cleanup_tree_on_exit = False

        if success == TestStatus.PASSED:
            self.log.info("Tests successful")
            exit_code = TEST_EXIT_PASSED
        elif success == TestStatus.SKIPPED:
            self.log.info("Test skipped")
            exit_code = TEST_EXIT_SKIPPED
        else:
            self.log.error("Test failed. Test logging available at %s/test_framework.log", self.options.tmpdir)
            self.log.error("Hint: Call {} '{}' to consolidate all logs".format(os.path.normpath(os.path.dirname(os.path.realpath(__file__)) + "/../combine_logs.py"), self.options.tmpdir))
            exit_code = TEST_EXIT_FAILED
        logging.shutdown()
        if cleanup_tree_on_exit:
            shutil.rmtree(self.options.tmpdir)
        sys.exit(exit_code)

    # Methods to override in subclass test scripts.
    def set_test_params(self):
        """Tests must this method to change default values for number of nodes, topology, etc"""
        raise NotImplementedError

    def add_options(self, parser):
        """Override this method to add command-line options to the test"""
        pass

    def skip_test_if_missing_module(self):
        """Override this method to skip a test if a module is not compiled"""
        pass

    def setup_chain(self):
        """Override this method to customize blockchain setup"""
        self.log.info("Initializing test directory " + self.options.tmpdir)
        if self.setup_clean_chain:
            self._initialize_chain_clean()
        else:
            self._initialize_chain()

    def setup_network(self):
        """Override this method to customize test network topology"""
        self.setup_nodes()

        # Connect the nodes as a "chain".  This allows us
        # to split the network between nodes 1 and 2 to get
        # two halves that can work on competing chains.
        for i in range(self.num_nodes - 1):
            connect_nodes_bi(self.nodes, i, i + 1)
        self.sync_all()

    def setup_nodes(self):
        """Override this method to customize test node setup"""
        extra_args = None
        if hasattr(self, "extra_args"):
            extra_args = self.extra_args
        self.add_nodes(self.num_nodes, extra_args)
        self.start_nodes()

        self.import_deterministic_coinbase_privkeys()
        # TestNode.Mocktime = int(time.time())

        if not self.setup_clean_chain:
            for n in self.nodes:
                assert_equal(n.getblockchaininfo()["blocks"], 199)
            # To ensure that all nodes are out of IBD, the most recent block
            # must have a timestamp not too old (see IsInitialBlockDownload()).
            self.log.debug('Generate a block with current time')
            # block_hash = self.nodes[0].generate(1)[0]
            # TestNode.Mocktime = int(time.time())
            self.nodes[0].generate(1)
            block_hash = self.nodes[0].getbestblockhash()

            block = self.nodes[0].getblock(blockhash=block_hash, verbosity=0)
            for n in self.nodes:
                n.submitblock(block)
                chain_info = n.getblockchaininfo()
                assert_equal(chain_info["blocks"], 200)
                assert_equal(chain_info["initialblockdownload"], False)

    def get_id_token(self, symbol):
        list_tokens = self.nodes[0].listtokens()
        for idx, token in list_tokens.items():
            if (token["symbol"] == symbol):
                return str(idx)

    def setup_tokens(self):
        # creates two tokens: GOLD for node#0 and SILVER for node1. Mint by 1000 for them
        assert(self.setup_clean_chain == True)
        assert('-txnotokens=0' in self.extra_args[0])
        assert('-txnotokens=0' in self.extra_args[1])
        self.nodes[0].generate(25)
        self.nodes[1].generate(25)
        self.sync_all()
        self.nodes[0].generate(100)
        self.sync_all()

        self.nodes[0].createtoken({
            "symbol": "GOLD",
            "name": "shiny gold",
            "collateralAddress": self.nodes[0].get_genesis_keys().ownerAuthAddress # collateralGold
        }, [])
        self.nodes[1].createtoken({
            "symbol": "SILVER",
            "name": "just silver",
            "collateralAddress": self.nodes[1].get_genesis_keys().ownerAuthAddress # collateralSilver
        }, [])
        self.sync_mempools()
        self.nodes[0].generate(1)
        # At this point, tokens was created
        tokens = self.nodes[0].listtokens()
        assert_equal(len(tokens), 3)

<<<<<<< HEAD
        symbolGOLD = "GOLD#" + self.get_id_token("GOLD")
        symbolSILVER = "SILVER#" + self.get_id_token("SILVER")

        self.nodes[0].minttokens([], "1000@" + symbolGOLD)
        self.nodes[1].minttokens([], "2000@" + symbolSILVER)
=======
        self.nodes[0].minttokens("1000@GOLD", [])
        self.nodes[1].minttokens("2000@SILVER", [])
>>>>>>> 8f66a0ce
        self.sync_mempools()
        self.nodes[0].generate(1)

    def import_deterministic_coinbase_privkeys(self):
        for n in self.nodes:
            try:
                n.getwalletinfo()
            except JSONRPCException as e:
                assert str(e).startswith('Method not found')
                continue

            n.importprivkey(privkey=n.get_genesis_keys().ownerPrivKey, label='coinbase', rescan=True)
            n.importprivkey(privkey=n.get_genesis_keys().operatorPrivKey, label='coinbase', rescan=True)

    def run_test(self):
        """Tests must override this method to define test logic"""
        raise NotImplementedError

    # Public helper methods. These can be accessed by the subclass test scripts.

    def add_nodes(self, num_nodes, extra_args=None, *, rpchost=None, binary=None):
        """Instantiate TestNode objects.

        Should only be called once after the nodes have been specified in
        set_test_params()."""
        if self.bind_to_localhost_only:
            extra_confs = [["bind=127.0.0.1"]] * num_nodes
        else:
            extra_confs = [[]] * num_nodes
        if extra_args is None:
            extra_args = [[]] * num_nodes
        if binary is None:
            binary = [self.options.defid] * num_nodes
        assert_equal(len(extra_confs), num_nodes)
        assert_equal(len(extra_args), num_nodes)
        assert_equal(len(binary), num_nodes)
        for i in range(num_nodes):
            self.nodes.append(TestNode(
                i,
                get_datadir_path(self.options.tmpdir, i),
                chain=self.chain,
                rpchost=rpchost,
                timewait=self.rpc_timeout,
                defid=binary[i],
                defi_cli=self.options.deficli,
                coverage_dir=self.options.coveragedir,
                cwd=self.options.tmpdir,
                extra_conf=extra_confs[i],
                extra_args=extra_args[i],
                use_cli=self.options.usecli,
                start_perf=self.options.perf,
            ))

    def start_node(self, i, *args, **kwargs):
        """Start a defid"""

        node = self.nodes[i]

        node.start(*args, **kwargs)
        node.wait_for_rpc_connection()

        if TestNode.Mocktime is not None:
            node.setmocktime(TestNode.Mocktime)

        if self.options.coveragedir is not None:
            coverage.write_all_rpc_commands(self.options.coveragedir, node.rpc)

    def start_nodes(self, extra_args=None, *args, **kwargs):
        """Start multiple defids"""

        if extra_args is None:
            extra_args = [None] * self.num_nodes
        assert_equal(len(extra_args), self.num_nodes)
        try:
            for i, node in enumerate(self.nodes):
                node.start(extra_args[i], *args, **kwargs)
            for node in self.nodes:
                node.wait_for_rpc_connection()
        except:
            # If one node failed to start, stop the others
            self.stop_nodes()
            raise

        if self.options.coveragedir is not None:
            for node in self.nodes:
                coverage.write_all_rpc_commands(self.options.coveragedir, node.rpc)

    def stop_node(self, i, expected_stderr='', wait=0):
        """Stop a defid test node"""
        self.nodes[i].stop_node(expected_stderr, wait=wait)
        self.nodes[i].wait_until_stopped()

    def stop_nodes(self, wait=0):
        """Stop multiple defid test nodes"""
        for node in self.nodes:
            # Issue RPC to stop nodes
            node.stop_node(wait=wait)

        for node in self.nodes:
            # Wait for nodes to stop
            node.wait_until_stopped()

    def restart_node(self, i, extra_args=None):
        """Stop and start a test node"""
        self.stop_node(i)
        self.start_node(i, extra_args)

    def wait_for_node_exit(self, i, timeout):
        self.nodes[i].process.wait(timeout)

    def split_network(self):
        """
        Split the network of four nodes into nodes 0/1 and 2/3.
        """
        disconnect_nodes(self.nodes[1], 2)
        disconnect_nodes(self.nodes[2], 1)
        self.sync_all(self.nodes[:2])
        self.sync_all(self.nodes[2:])

    def join_network(self):
        """
        Join the (previously split) network halves together.
        """
        connect_nodes_bi(self.nodes, 1, 2)
        self.sync_all()

    def sync_blocks(self, nodes=None, **kwargs):
        sync_blocks(nodes or self.nodes, **kwargs)

    def sync_mempools(self, nodes=None, **kwargs):
        sync_mempools(nodes or self.nodes, **kwargs)

    def sync_all(self, nodes=None, **kwargs):
        self.sync_blocks(nodes, **kwargs)
        self.sync_mempools(nodes, **kwargs)

    # Private helper methods. These should not be accessed by the subclass test scripts.

    def _start_logging(self):
        # Add logger and logging handlers
        self.log = logging.getLogger('TestFramework')
        self.log.setLevel(logging.DEBUG)
        # Create file handler to log all messages
        fh = logging.FileHandler(self.options.tmpdir + '/test_framework.log', encoding='utf-8')
        fh.setLevel(logging.DEBUG)
        # Create console handler to log messages to stderr. By default this logs only error messages, but can be configured with --loglevel.
        ch = logging.StreamHandler(sys.stdout)
        # User can provide log level as a number or string (eg DEBUG). loglevel was caught as a string, so try to convert it to an int
        ll = int(self.options.loglevel) if self.options.loglevel.isdigit() else self.options.loglevel.upper()
        ch.setLevel(ll)
        # Format logs the same as defid's debug.log with microprecision (so log files can be concatenated and sorted)
        formatter = logging.Formatter(fmt='%(asctime)s.%(msecs)03d000Z %(name)s (%(levelname)s): %(message)s', datefmt='%Y-%m-%dT%H:%M:%S')
        formatter.converter = time.gmtime
        fh.setFormatter(formatter)
        ch.setFormatter(formatter)
        # add the handlers to the logger
        self.log.addHandler(fh)
        self.log.addHandler(ch)

        if self.options.trace_rpc:
            rpc_logger = logging.getLogger("DefiRPC")
            rpc_logger.setLevel(logging.DEBUG)
            rpc_handler = logging.StreamHandler(sys.stdout)
            rpc_handler.setLevel(logging.DEBUG)
            rpc_logger.addHandler(rpc_handler)

    def _initialize_chain(self):
        """Initialize a pre-mined blockchain for use by the test.

        Create a cache of a 199-block-long chain
        Afterward, create num_nodes copies from the cache."""

        CACHE_NODE_ID = 0  # Use node 0 to create the cache for all other nodes
        cache_node_dir = get_datadir_path(self.options.cachedir, CACHE_NODE_ID)
        assert self.num_nodes <= MAX_NODES

        self.log.info("This test uses initdist chain")
        if not os.path.isdir(cache_node_dir):
            self.log.debug("Creating cache directory {}".format(cache_node_dir))

            initialize_datadir(self.options.cachedir, CACHE_NODE_ID, self.chain)
            self.nodes.append(
                TestNode(
                    CACHE_NODE_ID,
                    cache_node_dir,
                    chain=self.chain,
                    extra_conf=["bind=127.0.0.1"],
                    extra_args=[],
                    rpchost=None,
                    timewait=self.rpc_timeout,
                    defid=self.options.defid,
                    defi_cli=self.options.deficli,
                    coverage_dir=None,
                    cwd=self.options.tmpdir,
                ))
            self.start_node(CACHE_NODE_ID)

            # Wait for RPC connections to be ready
            self.nodes[CACHE_NODE_ID].wait_for_rpc_connection()

            self.nodes[CACHE_NODE_ID].importprivkey(privkey=self.nodes[CACHE_NODE_ID].get_genesis_keys().ownerPrivKey, label='coinbase')
            self.nodes[CACHE_NODE_ID].importprivkey(privkey=self.nodes[CACHE_NODE_ID].get_genesis_keys().operatorPrivKey, label='coinbase')

            # Create a 199-block-long chain; each of the 4 first nodes
            # gets 25 mature blocks and 25 immature.
            # The 4th node gets only 24 immature blocks so that the very last
            # block in the cache does not age too much (have an old tip age).
            # This is needed so that we are out of IBD when the test starts,
            # see the tip age check in IsInitialBlockDownload().
            for i in range(8):
                self.nodes[CACHE_NODE_ID].generate(
                    nblocks=25 if i != 7 else 24,
                    address=TestNode.PRIV_KEYS[i % 4].ownerAuthAddress,
                )

            assert_equal(self.nodes[CACHE_NODE_ID].getblockchaininfo()["blocks"], 199)

            # Shut it down, and clean up cache directories:
            self.stop_nodes()
            self.nodes = []

            def cache_path(*paths):
                return os.path.join(cache_node_dir, self.chain, *paths)

            for entry in os.listdir(cache_path('wallets')):
                os.remove(cache_path('wallets', entry))
            os.rmdir(cache_path('wallets'))  # Remove empty wallets dir

            for entry in os.listdir(cache_path()):
                if entry not in ['chainstate', 'blocks', 'enhancedcs', 'anchors', 'criminals']:  # Only keep chainstate and blocks folder
                    os.remove(cache_path(entry))

        for i in range(self.num_nodes):
            self.log.debug("Copy cache directory {} to node {}".format(cache_node_dir, i))
            to_dir = get_datadir_path(self.options.tmpdir, i)
            shutil.copytree(cache_node_dir, to_dir)
            initialize_datadir(self.options.tmpdir, i, self.chain)  # Overwrite port/rpcport in defi.conf

    def _initialize_chain_clean(self):
        """Initialize empty blockchain for use by the test.

        Create an empty blockchain and num_nodes wallets.
        Useful if a test case wants complete control over initialization."""
        for i in range(self.num_nodes):
            initialize_datadir(self.options.tmpdir, i, self.chain)

    def skip_if_no_py3_zmq(self):
        """Attempt to import the zmq package and skip the test if the import fails."""
        try:
            import zmq  # noqa
        except ImportError:
            raise SkipTest("python3-zmq module not available.")

    def skip_if_no_defid_zmq(self):
        """Skip the running test if defid has not been compiled with zmq support."""
        if not self.is_zmq_compiled():
            raise SkipTest("defid has not been built with zmq enabled.")

    def skip_if_no_wallet(self):
        """Skip the running test if wallet has not been compiled."""
        if not self.is_wallet_compiled():
            raise SkipTest("wallet has not been compiled.")

    def skip_if_no_cli(self):
        """Skip the running test if defi-cli has not been compiled."""
        if not self.is_cli_compiled():
            raise SkipTest("defi-cli has not been compiled.")

    def is_cli_compiled(self):
        """Checks whether defi-cli was compiled."""
        return self.config["components"].getboolean("ENABLE_CLI")

    def is_wallet_compiled(self):
        """Checks whether the wallet module was compiled."""
        return self.config["components"].getboolean("ENABLE_WALLET")

    def is_zmq_compiled(self):
        """Checks whether the zmq module was compiled."""
        return self.config["components"].getboolean("ENABLE_ZMQ")<|MERGE_RESOLUTION|>--- conflicted
+++ resolved
@@ -347,16 +347,12 @@
         tokens = self.nodes[0].listtokens()
         assert_equal(len(tokens), 3)
 
-<<<<<<< HEAD
         symbolGOLD = "GOLD#" + self.get_id_token("GOLD")
         symbolSILVER = "SILVER#" + self.get_id_token("SILVER")
-
-        self.nodes[0].minttokens([], "1000@" + symbolGOLD)
-        self.nodes[1].minttokens([], "2000@" + symbolSILVER)
-=======
-        self.nodes[0].minttokens("1000@GOLD", [])
-        self.nodes[1].minttokens("2000@SILVER", [])
->>>>>>> 8f66a0ce
+    
+        self.nodes[0].minttokens("1000@" + symbolGOLD, [])
+        self.nodes[1].minttokens("2000@" + symbolSILVER, [])
+
         self.sync_mempools()
         self.nodes[0].generate(1)
 
