--- conflicted
+++ resolved
@@ -622,30 +622,6 @@
     return message;
 }
 
-<<<<<<< HEAD
-uint256 CAnchorConfirmMessage::GetSignHash() const
-{
-    CDataStream ss{SER_GETHASH, 0};
-    ss << btcTxHash << anchorHeight << prevAnchorHeight << rewardKeyID << rewardKeyType;
-    return Hash(ss.begin(), ss.end());
-}
-
-bool CAnchorConfirmMessage::CheckConfirmSigs(std::vector<Signature> const & sigs, CCustomCSView::CTeam team)
-{
-    return CheckSigs(GetSignHash(), sigs, team);
-}
-
-bool CAnchorConfirmMessage::isEqualDataWith(const CAnchorConfirmMessage &message) const
-{
-    return  btcTxHash == message.btcTxHash &&
-            anchorHeight == message.anchorHeight &&
-            prevAnchorHeight == message.prevAnchorHeight &&
-            rewardKeyID == message.rewardKeyID &&
-            rewardKeyType == message.rewardKeyType;
-}
-
-=======
->>>>>>> eaf66aab
 uint256 CAnchorConfirmMessage::GetHash() const
 {
     CDataStream ss{SER_NETWORK, PROTOCOL_VERSION};
