--- conflicted
+++ resolved
@@ -63,10 +63,6 @@
         assert("token symbol must not contain '#'" in errorString)
 
         print ("Create token 'GOLD' (128)...")
-<<<<<<< HEAD
-=======
-
->>>>>>> aae693e6
         createTokenTx = self.nodes[0].createtoken({
             "symbol": "GOLD",
             "name": "shiny gold",
@@ -127,39 +123,12 @@
         assert("collateral-locked," in errorString)
 
         # Create new GOLD token
-<<<<<<< HEAD
-        newGoldTx = self.nodes[0].createtoken({
-=======
         self.nodes[0].createtoken({
->>>>>>> aae693e6
             "symbol": "GOLD",
             "name": "shiny gold",
             "collateralAddress": collateral0
-        }, [])
+        })
         self.nodes[0].generate(1)
-<<<<<<< HEAD
-
-        # Get token by SYMBOL#ID
-        t129 = self.nodes[0].gettoken("GOLD#129")
-        assert_equal(t129['129']['symbol'], "GOLD")
-        assert_equal(self.nodes[0].gettoken("GOLD#129"), t129)
-
-        # RESIGNING:
-        #========================
-        # Try to resign w/o auth (no money on auth/collateral address)
-        try:
-            self.nodes[0].destroytoken("GOLD#128", [])
-        except JSONRPCException as e:
-            errorString = e.error['message']
-        assert("Can't find any UTXO's" in errorString)
-
-        # Funding auth address for resigning
-        fundingTx = self.nodes[0].sendtoaddress(collateral0, 1)
-        self.nodes[0].generate(1)
-
-        print ("Destroy token...")
-        destroyTx = self.nodes[0].destroytoken("GOLD#128", [])
-=======
 
         # Get token by SYMBOL#ID
         t129 = self.nodes[0].gettoken("GOLD#129")
@@ -168,56 +137,11 @@
 
         # Funding auth address for resigning
         self.nodes[0].sendtoaddress(collateral0, 1)
->>>>>>> aae693e6
         self.nodes[0].generate(1)
 
-<<<<<<< HEAD
-        # Try to mint destroyed token ('minting' is not the task of current test, but let's check it here)
-        try:
-            self.nodes[0].minttokens("100@GOLD#128", [])
-        except JSONRPCException as e:
-            errorString = e.error['message']
-        assert("already destroyed" in errorString)
-
-        # Spend unlocked collateral
-        # This checks two cases at once:
-        # 1) Finally, we should not fail on accept to mempool
-        # 2) But we don't mine blocks after it, so, after chain reorg (on 'REVERTING'), we should not fail: tx should be removed from mempool!
-        sendedTxHash = self.nodes[0].sendrawtransaction(signedTx['hex'])
-        # Don't mine here, check mempool after reorg!
-        # self.nodes[0].generate(1)
-
-
-        # REVERTING:
-        #========================
-        print ("Reverting...")
-        # Revert token destruction!
-        self.start_node(1)
-        self.nodes[1].generate(5)
-        # Check that collateral spending tx is still in the mempool
-        assert_equal(sendedTxHash, self.nodes[0].getrawmempool()[0])
-
-        connect_nodes_bi(self.nodes, 0, 1)
-        self.sync_blocks(self.nodes[0:2])
-
-        assert_equal(sorted(self.nodes[0].getrawmempool()), sorted([fundingTx, destroyTx, newGoldTx]))
-        assert_equal(self.nodes[0].listtokens()['128']['destructionHeight'], -1)
-        assert_equal(self.nodes[0].listtokens()['128']['destructionTx'], '0000000000000000000000000000000000000000000000000000000000000000')
-
-        # Revert creation!
-        self.start_node(2)
-
-        self.nodes[2].generate(8)
-        connect_nodes_bi(self.nodes, 0, 2)
-        self.sync_blocks(self.nodes[0:3])
-        assert_equal(len(self.nodes[0].listtokens()), 1)
-        assert_equal(sorted(self.nodes[0].getrawmempool()), sorted([createTokenTx, fundingTx, destroyTx, newGoldTx]))
-
-=======
         assert_equal(sorted(self.nodes[0].getrawmempool()), sorted([]))
         assert_equal(self.nodes[0].listtokens()['128']['destructionHeight'], -1)
         assert_equal(self.nodes[0].listtokens()['128']['destructionTx'], '0000000000000000000000000000000000000000000000000000000000000000')
 
->>>>>>> aae693e6
 if __name__ == '__main__':
     TokensBasicTest ().main ()