--- conflicted
+++ resolved
@@ -15,11 +15,7 @@
 - Visit the [DeFi Blockchain website](https://defichain.io)
 - Read our [white paper](https://defichain.io/white-paper/)
 
-<<<<<<< HEAD
-Downloadable binaries will be made available soon.
-=======
 Downloadable binaries are available from the [GitHub Releases](https://github.com/DeFiCh/ain/releases) page. 
->>>>>>> e2d4a855
 
 ### Bitcoin Core
 
@@ -36,8 +32,6 @@
 
 Merges from upstream (Bitcoin Core) will be done selectively if it applies to the improved functionality and security of DeFi Blockchain.
 
-<<<<<<< HEAD
-=======
 ## Quick Start
 
 - [Running a node](./doc/setup-nodes.md)
@@ -45,7 +39,6 @@
 - [Running a masternode](./doc/setup-masternodes.md)
 - [Building from scratch](./doc/build-quick.md)
 
->>>>>>> e2d4a855
 ## License
 
 DeFi Blockchain is released under the terms of the MIT license. See [COPYING](COPYING) for more
@@ -54,11 +47,7 @@
 ## Development Process
 
 The `master` branch is regularly built and tested, but is not guaranteed to be
-<<<<<<< HEAD
-completely stable. [Tags](https://github.com/bitcoin/bitcoin/tags) are created
-=======
 completely stable. [Tags](https://github.com/DeFiCh/ain/tags) are created
->>>>>>> e2d4a855
 regularly to indicate new official, stable release versions of DeFi Blockchain.
 
 The contribution workflow is described in [CONTRIBUTING.md](CONTRIBUTING.md).
