--- conflicted
+++ resolved
@@ -252,7 +252,6 @@
     }
     return signsend(rawTx, request, pwallet)->GetHash().GetHex();
 }
-
 
 UniValue resignmasternode(const JSONRPCRequest& request) {
     CWallet* const pwallet = GetWallet(request);
@@ -333,7 +332,6 @@
     }
     return signsend(rawTx, request, pwallet)->GetHash().GetHex();
 }
-
 
 // Here (but not a class method) just by similarity with other '..ToJSON'
 UniValue mnToJSON(uint256 const & nodeId, CMasternode const& node, bool verbose) {
@@ -676,100 +674,6 @@
     return signsend(rawTx, request, pwallet)->GetHash().GetHex();
 }
 
-<<<<<<< HEAD
-UniValue destroytoken(const JSONRPCRequest& request) {
-    CWallet* const pwallet = GetWallet(request);
-
-    RPCHelpMan{"destroytoken",
-               "\nCreates (and submits to local node and network) a transaction destroying your token. Collateral will be unlocked.\n"
-               "The second optional argument (may be empty array) is an array of specific UTXOs to spend. One of UTXO's must belong to the token's owner (collateral) address" +
-               HelpRequiringPassphrase(pwallet) + "\n",
-               {
-                    {"token", RPCArg::Type::STR, RPCArg::Optional::NO, "The tokens's symbol, id or creation tx"},
-                    {"inputs", RPCArg::Type::ARR, RPCArg::Optional::OMITTED_NAMED_ARG,
-                        "A json array of json objects. Provide it if you want to spent specific UTXOs",
-                        {
-                            {"", RPCArg::Type::OBJ, RPCArg::Optional::OMITTED, "",
-                                {
-                                    {"txid", RPCArg::Type::STR_HEX, RPCArg::Optional::NO, "The transaction id"},
-                                    {"vout", RPCArg::Type::NUM, RPCArg::Optional::NO, "The output number"},
-                                },
-                            },
-                        },
-                    },
-               },
-               RPCResult{
-                       "\"hash\"                  (string) The hex-encoded hash of broadcasted transaction\n"
-               },
-               RPCExamples{
-                       HelpExampleCli("destroytoken", "\"symbol\"")
-                       + HelpExampleCli("destroytoken", "\"symbol\" \"[{\\\"txid\\\":\\\"id\\\",\\\"vout\\\":0}]\"")
-                       + HelpExampleRpc("destroytoken", "\"symbol\" \"[{\\\"txid\\\":\\\"id\\\",\\\"vout\\\":0}]\"")
-               },
-    }.Check(request);
-
-    if (pwallet->chain().isInitialBlockDownload()) {
-        throw JSONRPCError(RPC_CLIENT_IN_INITIAL_DOWNLOAD,
-                           "Cannot destroy token while still in Initial Block Download");
-    }
-    pwallet->BlockUntilSyncedToCurrentChain();
-
-    RPCTypeCheck(request.params, {UniValue::VSTR, UniValue::VARR}, true);
-
-    std::string const tokenStr = trim_ws(request.params[0].getValStr());
-    UniValue txInputs = request.params[1];
-    if (txInputs.isNull())
-    {
-        txInputs.setArray();
-    }
-    CTxDestination ownerDest;
-    uint256 creationTx{};
-    {
-        LOCK(cs_main);
-        DCT_ID id;
-        auto token = pcustomcsview->GetTokenGuessId(tokenStr, id);
-        if (!token) {
-            throw JSONRPCError(RPC_INVALID_PARAMETER, strprintf("Token %s does not exist!", tokenStr));
-        }
-        auto tokenImpl = static_cast<CTokenImplementation const& >(*token);
-        const Coin& authCoin = ::ChainstateActive().CoinsTip().AccessCoin(COutPoint(tokenImpl.creationTx, 1)); // always n=1 output
-        if (!ExtractDestination(authCoin.out.scriptPubKey, ownerDest)) {
-            throw JSONRPCError(RPC_INVALID_PARAMETER,
-                               strprintf("Can't extract destination for token's %s collateral", tokenStr));
-        }
-        creationTx = tokenImpl.creationTx;
-    }
-
-    CMutableTransaction rawTx;
-
-    rawTx.vin = GetAuthInputs(pwallet, ownerDest, txInputs.get_array());
-
-    CDataStream metadata(DfTxMarker, SER_NETWORK, PROTOCOL_VERSION);
-    metadata << static_cast<unsigned char>(CustomTxType::DestroyToken)
-             << creationTx;
-
-    CScript scriptMeta;
-    scriptMeta << OP_RETURN << ToByteVector(metadata);
-
-    rawTx.vout.push_back(CTxOut(0, scriptMeta));
-
-    rawTx = fund(rawTx, request, pwallet);
-
-    // check execution
-    {
-        LOCK(cs_main);
-        CCustomCSView mnview_dummy(*pcustomcsview); // don't write into actual DB
-        const auto res = ApplyDestroyTokenTx(mnview_dummy, ::ChainstateActive().CoinsTip(), CTransaction(rawTx), ::ChainActive().Tip()->height + 1,
-                                      ToByteVector(CDataStream{SER_NETWORK, PROTOCOL_VERSION, creationTx}));
-        if (!res.ok) {
-            throw JSONRPCError(RPC_INVALID_REQUEST, "Execution test failed:\n" + res.msg);
-        }
-    }
-    return signsend(rawTx, request, pwallet)->GetHash().GetHex();
-}
-
-=======
->>>>>>> aae693e6
 UniValue updatetoken(const JSONRPCRequest& request) {
     CWallet* const pwallet = GetWallet(request);
 
@@ -832,20 +736,11 @@
     }
     pwallet->BlockUntilSyncedToCurrentChain();
 
-<<<<<<< HEAD
-    RPCTypeCheck(request.params, {UniValue::VSTR, UniValue::VOBJ, UniValue::VARR}, true);
-=======
     if (::ChainActive().Tip()->height < Params().GetConsensus().AMKHeight) {
         throw JSONRPCError(RPC_TRANSACTION_REJECTED, "No tokenization transaction before block height " + std::to_string(Params().GetConsensus().AMKHeight));
     }
 
-    RPCTypeCheck(request.params, {UniValue::VOBJ, UniValue::VARR}, true);
-    if (request.params[0].isNull()) {
-        throw JSONRPCError(RPC_INVALID_PARAMETER,
-                           "Invalid parameters, arguments 1 must be non-null and expected as object like "
-                           "{\"token\":\"Symbol\", \"isDAT\":true}");
-    }
->>>>>>> aae693e6
+    RPCTypeCheck(request.params, {UniValue::VSTR, UniValue::VOBJ, UniValue::VARR}, true);
 
     std::string const tokenStr = trim_ws(request.params[0].getValStr());
     UniValue metaObj = request.params[1].get_obj();
@@ -881,12 +776,7 @@
         owner = authCoin.out.scriptPubKey;
     }
 
-<<<<<<< HEAD
     bool isFoundersToken = Params().GetConsensus().foundationMembers.find(owner) != Params().GetConsensus().foundationMembers.end();
-=======
-    const auto txVersion = GetTransactionVersion(::ChainActive().Height());
-    CMutableTransaction rawTx(txVersion);
->>>>>>> aae693e6
 
     if (!metaObj["symbol"].isNull()) {
         tokenImpl.symbol = trim_ws(metaObj["symbol"].getValStr()).substr(0, CToken::MAX_TOKEN_SYMBOL_LENGTH);
@@ -910,7 +800,9 @@
                               tokenImpl.flags & ~(uint8_t)CToken::TokenFlags::Mintable;
     }
 
-    CMutableTransaction rawTx;
+    const auto txVersion = GetTransactionVersion(::ChainActive().Height());
+    CMutableTransaction rawTx(txVersion);
+
     { // auth
         if (!txInputs.empty()) {
             rawTx.vin = GetInputs(txInputs);
@@ -1393,16 +1285,16 @@
     RPCHelpMan{"getaccount",
                "\nReturns information about account.\n",
                {
-                       {"owner", RPCArg::Type::STR, RPCArg::Optional::NO,
+                    {"owner", RPCArg::Type::STR, RPCArg::Optional::NO,
                         "Owner address in base58/bech32/hex encoding"},
-                       {"pagination", RPCArg::Type::OBJ, RPCArg::Optional::OMITTED, "",
+                    {"pagination", RPCArg::Type::OBJ, RPCArg::Optional::OMITTED, "",
                         {
-                                {"start", RPCArg::Type::STR, RPCArg::Optional::OMITTED,
+                            {"start", RPCArg::Type::STR, RPCArg::Optional::OMITTED,
                                  "Optional first key to iterate from, in lexicographical order."
                                  "Typically it's set to last tokenID from previous request."},
-                                {"including_start", RPCArg::Type::BOOL, RPCArg::Optional::OMITTED,
+                            {"including_start", RPCArg::Type::BOOL, RPCArg::Optional::OMITTED,
                                  "If true, then iterate including starting position. False by default"},
-                                {"limit", RPCArg::Type::NUM, RPCArg::Optional::OMITTED,
+                            {"limit", RPCArg::Type::NUM, RPCArg::Optional::OMITTED,
                                  "Maximum number of orders to return, 100 by default"},
                         },
                        },
@@ -1669,11 +1561,6 @@
     if (pwallet->chain().isInitialBlockDownload()) {
         throw JSONRPCError(RPC_CLIENT_IN_INITIAL_DOWNLOAD, "Cannot create transactions while still in Initial Block Download");
     }
-    pwallet->BlockUntilSyncedToCurrentChain();
-
-    if (::ChainActive().Tip()->height < Params().GetConsensus().AMKHeight) {
-        throw JSONRPCError(RPC_TRANSACTION_REJECTED, "No tokenization transaction before block height " + std::to_string(Params().GetConsensus().AMKHeight));
-    }
 
     RPCTypeCheck(request.params, { UniValue::VOBJ, UniValue::VSTR, UniValue::VARR }, true);
 
@@ -1689,7 +1576,6 @@
     CScript scriptMeta;
     scriptMeta << OP_RETURN << ToByteVector(markedMetadata);
 
-<<<<<<< HEAD
     CMutableTransaction rawTx;
     rawTx.vout.push_back(CTxOut(0, scriptMeta));
 
@@ -1703,22 +1589,6 @@
             }
             std::vector<CTxIn> rawIn = GetAuthInputs(pwallet, ownerDest, UniValue(UniValue::VARR));
             rawTx.vin.insert(rawTx.vin.end(), rawIn.begin(), rawIn.end());
-=======
-    // burn
-    const auto toBurn = SumAllTransfers(msg.to);
-    if (toBurn.balances.empty()) {
-        throw JSONRPCError(RPC_INVALID_PARAMETER, "zero amounts");
-    }
-
-    const auto txVersion = GetTransactionVersion(::ChainActive().Height());
-    CMutableTransaction rawTx(txVersion);
-
-    for (const auto& kv : toBurn.balances) {
-        if (rawTx.vout.empty()) { // first output is metadata
-            rawTx.vout.push_back(CTxOut(kv.second, scriptMeta, kv.first));
-        } else {
-            rawTx.vout.push_back(CTxOut(kv.second, scriptBurn, kv.first));
->>>>>>> aae693e6
         }
     }
 
@@ -1854,6 +1724,11 @@
     if (pwallet->chain().isInitialBlockDownload()) {
         throw JSONRPCError(RPC_CLIENT_IN_INITIAL_DOWNLOAD, "Cannot create transactions while still in Initial Block Download");
     }
+    pwallet->BlockUntilSyncedToCurrentChain();
+
+    if (::ChainActive().Tip()->height < Params().GetConsensus().AMKHeight) {
+        throw JSONRPCError(RPC_TRANSACTION_REJECTED, "No tokenization transaction before block height " + std::to_string(Params().GetConsensus().AMKHeight));
+    }
 
     RPCTypeCheck(request.params, {UniValue::VOBJ, UniValue::VARR}, false);
 
@@ -1875,7 +1750,10 @@
     if (toBurn.balances.empty()) {
         throw JSONRPCError(RPC_INVALID_PARAMETER, "zero amounts");
     }
-    CMutableTransaction rawTx;
+
+    const auto txVersion = GetTransactionVersion(::ChainActive().Height());
+    CMutableTransaction rawTx(txVersion);
+
     for (const auto& kv : toBurn.balances) {
         if (rawTx.vout.empty()) { // first output is metadata
             rawTx.vout.push_back(CTxOut(kv.second, scriptMeta, kv.first));
@@ -2127,7 +2005,6 @@
     return signsend(rawTx, request, pwallet)->GetHash().GetHex();
 }
 
-<<<<<<< HEAD
 UniValue createpoolpair(const JSONRPCRequest& request) {
     CWallet* const pwallet = GetWallet(request);
 
@@ -2656,8 +2533,6 @@
     return ret;
 }
 
-=======
->>>>>>> aae693e6
 UniValue listcommunitybalances(const JSONRPCRequest& request) {
     RPCHelpMan{"listcommunitybalances",
                "\nReturns information about all community balances.\n",
@@ -2672,11 +2547,7 @@
                },
     }.Check(request);
 
-<<<<<<< HEAD
-    /// @todo is it important to restrict with `Params().GetConsensus().DIP1Height` ??
-=======
     /// @todo is it important to restrict with `Params().GetConsensus().AMKHeight` ??
->>>>>>> aae693e6
 
     UniValue ret(UniValue::VOBJ);
 
@@ -2688,7 +2559,6 @@
     return ret;
 }
 
-<<<<<<< HEAD
 UniValue setgov(const JSONRPCRequest& request) {
     CWallet* const pwallet = GetWallet(request);
 
@@ -2804,8 +2674,6 @@
     }
     throw JSONRPCError(RPC_INVALID_REQUEST, "Variable '" + name + "' not registered");
 }
-=======
->>>>>>> aae693e6
 
 static const CRPCCommand commands[] =
 { //  category      name                  actor (function)     params
@@ -2816,12 +2684,7 @@
     {"masternodes", "getmasternode",      &getmasternode,      {"mn_id"}},
     {"masternodes", "listcriminalproofs", &listcriminalproofs, {}},
     {"tokens",      "createtoken",        &createtoken,        {"metadata", "inputs"}},
-<<<<<<< HEAD
-    {"tokens",      "destroytoken",       &destroytoken,       {"token", "inputs"}},
     {"tokens",      "updatetoken",        &updatetoken,        {"token", "metadata", "inputs"}},
-=======
-    {"tokens",      "updatetoken",        &updatetoken,        {"metadata", "inputs"}},
->>>>>>> aae693e6
     {"tokens",      "listtokens",         &listtokens,         {"pagination", "verbose"}},
     {"tokens",      "gettoken",           &gettoken,           {"key" }},
     {"tokens",      "minttokens",         &minttokens,         {"amounts", "inputs"}},
@@ -2834,17 +2697,13 @@
     {"accounts",    "utxostoaccount",     &utxostoaccount,     {"amounts", "inputs"}},
     {"accounts",    "accounttoaccount",   &accounttoaccount,   {"from", "to", "inputs"}},
     {"accounts",    "accounttoutxos",     &accounttoutxos,     {"from", "to", "inputs"}},
-<<<<<<< HEAD
     {"poolpair",    "createpoolpair",     &createpoolpair,     {"metadata", "inputs"}},
     {"poolpair",    "updatepoolpair",     &updatepoolpair,     {"metadata", "inputs"}},
     {"poolpair",    "poolswap",           &poolswap,           {"metadata", "inputs"}},
     {"poolpair",    "listpoolshares",     &listpoolshares,     {"pagination", "verbose"}},
-    {"mining",      "listcommunitybalances", &listcommunitybalances, {}},
+    {"accounts",    "listcommunitybalances", &listcommunitybalances, {}},
     {"blockchain",  "setgov",             &setgov,             {"parameters", "inputs"}},
     {"blockchain",  "getgov",             &getgov,             {"name"}},
-=======
-    {"accounts",    "listcommunitybalances", &listcommunitybalances, {}},
->>>>>>> aae693e6
 };
 
 void RegisterMasternodesRPCCommands(CRPCTable& tableRPC) {
