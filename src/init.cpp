--- conflicted
+++ resolved
@@ -462,11 +462,7 @@
     gArgs.AddArg("-spv_resync", "Flag to reset spv database and resync from zero block (default: 0)", ArgsManager::ALLOW_ANY, OptionsCategory::OPTIONS);
     gArgs.AddArg("-spv_testnet", "Flag to use bitcoin testnet instead of main (default: 0)", ArgsManager::ALLOW_ANY, OptionsCategory::OPTIONS);
     gArgs.AddArg("-spv_rescan", "Block height to rescan from (default: 0 = off)", ArgsManager::ALLOW_INT, OptionsCategory::OPTIONS);
-<<<<<<< HEAD
-    gArgs.AddArg("-dip1height", "DIP1 activation height (regtest only)", ArgsManager::ALLOW_ANY, OptionsCategory::CHAINPARAMS);
-=======
     gArgs.AddArg("-amkheight", "AMK fork activation height (regtest only)", ArgsManager::ALLOW_ANY, OptionsCategory::CHAINPARAMS);
->>>>>>> aae693e6
 #ifdef USE_UPNP
 #if USE_UPNP
     gArgs.AddArg("-upnp", "Use UPnP to map the listening port (default: 1 when listening and no -proxy)", ArgsManager::ALLOW_ANY, OptionsCategory::CONNECTION);
