# Copyright (c) 2013-2016 The Bitcoin Core developers
# Distributed under the MIT software license, see the accompanying
# file COPYING or http://www.opensource.org/licenses/mit-license.php.

DIST_SUBDIRS = secp256k1 univalue

AM_LDFLAGS = $(PTHREAD_CFLAGS) $(LIBTOOL_LDFLAGS) $(HARDENED_LDFLAGS) $(GPROF_LDFLAGS) $(SANITIZER_LDFLAGS)
AM_CXXFLAGS = $(DEBUG_CXXFLAGS) $(HARDENED_CXXFLAGS) $(WARN_CXXFLAGS) $(NOWARN_CXXFLAGS) $(ERROR_CXXFLAGS) $(GPROF_CXXFLAGS) $(SANITIZER_CXXFLAGS)
AM_CPPFLAGS = $(DEBUG_CPPFLAGS) $(HARDENED_CPPFLAGS)
AM_LIBTOOLFLAGS = --preserve-dup-deps
EXTRA_LIBRARIES =

if EMBEDDED_UNIVALUE
LIBUNIVALUE = univalue/libunivalue.la

$(LIBUNIVALUE): $(wildcard univalue/lib/*) $(wildcard univalue/include/*)
	$(AM_V_at)$(MAKE) $(AM_MAKEFLAGS) -C $(@D) $(@F)
else
LIBUNIVALUE = $(UNIVALUE_LIBS)
endif

LIBDEFI_SPV=libdefi_spv.a
SPV_INCLUDES=-I. -I./spv -I./spv/support -I./spv/bitcoin -I./spv/bcash

DEFI_INCLUDES=-I$(builddir) $(BDB_CPPFLAGS) $(BOOST_CPPFLAGS) $(LEVELDB_CPPFLAGS) $(CRYPTO_CFLAGS) $(SSL_CFLAGS)

DEFI_INCLUDES += -I$(srcdir)/secp256k1/include
DEFI_INCLUDES += $(UNIVALUE_CFLAGS)
DEFI_INCLUDES += $(SPV_INCLUDES)

LIBDEFI_SERVER=libdefi_server.a
LIBDEFI_COMMON=libdefi_common.a
LIBDEFI_CONSENSUS=libdefi_consensus.a
LIBDEFI_CLI=libdefi_cli.a
LIBDEFI_UTIL=libdefi_util.a
LIBDEFI_CRYPTO_BASE=crypto/libdefi_crypto_base.a
LIBDEFIQT=qt/libdefiqt.a
LIBSECP256K1=secp256k1/libsecp256k1.la

if ENABLE_ZMQ
LIBDEFI_ZMQ=libdefi_zmq.a
endif
if BUILD_DEFI_LIBS
LIBDEFICONSENSUS=libdeficonsensus.la
endif
if ENABLE_WALLET
LIBDEFI_WALLET=libdefi_wallet.a
LIBDEFI_WALLET_TOOL=libdefi_wallet_tool.a
endif

LIBDEFI_CRYPTO= $(LIBDEFI_CRYPTO_BASE)
if ENABLE_SSE41
LIBDEFI_CRYPTO_SSE41 = crypto/libdefi_crypto_sse41.a
LIBDEFI_CRYPTO += $(LIBDEFI_CRYPTO_SSE41)
endif
if ENABLE_AVX2
LIBDEFI_CRYPTO_AVX2 = crypto/libdefi_crypto_avx2.a
LIBDEFI_CRYPTO += $(LIBDEFI_CRYPTO_AVX2)
endif
if ENABLE_SHANI
LIBDEFI_CRYPTO_SHANI = crypto/libdefi_crypto_shani.a
LIBDEFI_CRYPTO += $(LIBDEFI_CRYPTO_SHANI)
endif

$(LIBSECP256K1): $(wildcard secp256k1/src/*.h) $(wildcard secp256k1/src/*.c) $(wildcard secp256k1/include/*)
	$(AM_V_at)$(MAKE) $(AM_MAKEFLAGS) -C $(@D) $(@F)

# Make is not made aware of per-object dependencies to avoid limiting building parallelization
# But to build the less dependent modules first, we manually select their order here:
EXTRA_LIBRARIES += \
  $(LIBDEFI_CRYPTO) \
  $(LIBDEFI_UTIL) \
  $(LIBDEFI_COMMON) \
  $(LIBDEFI_SPV) \
  $(LIBDEFI_CONSENSUS) \
  $(LIBDEFI_SERVER) \
  $(LIBDEFI_CLI) \
  $(LIBDEFI_WALLET) \
  $(LIBDEFI_WALLET_TOOL) \
  $(LIBDEFI_ZMQ)

lib_LTLIBRARIES = $(LIBDEFICONSENSUS)

bin_PROGRAMS =
noinst_PROGRAMS =
TESTS =
BENCHMARKS =

if BUILD_DEFID
  bin_PROGRAMS += defid
endif

if BUILD_DEFI_CLI
  bin_PROGRAMS += defi-cli
endif
if BUILD_DEFI_TX
  bin_PROGRAMS += defi-tx
endif
if ENABLE_WALLET
if BUILD_DEFI_WALLET
  bin_PROGRAMS += defi-wallet
endif
endif

.PHONY: FORCE check-symbols check-security
# defi core #
DEFI_CORE_H = \
  addrdb.h \
  addrman.h \
  attributes.h \
  banman.h \
  base58.h \
  bech32.h \
  bloom.h \
  blockencodings.h \
  blockfilter.h \
  chain.h \
  chainparams.h \
  chainparamsbase.h \
  chainparamsseeds.h \
  checkqueue.h \
  clientversion.h \
  coins.h \
  compat.h \
  compat/assumptions.h \
  compat/byteswap.h \
  compat/endian.h \
  compat/sanity.h \
  compressor.h \
  consensus/consensus.h \
  consensus/tx_check.h \
  consensus/tx_verify.h \
  core_io.h \
  core_memusage.h \
  cuckoocache.h \
  flatfile.h \
  flushablestorage.h \
  fs.h \
  httprpc.h \
  httpserver.h \
  index/base.h \
  index/blockfilterindex.h \
  index/txindex.h \
  indirectmap.h \
  init.h \
  interfaces/chain.h \
  interfaces/handler.h \
  interfaces/node.h \
  interfaces/wallet.h \
  key.h \
  key_io.h \
  dbwrapper.h \
  limitedmap.h \
  logging.h \
  masternodes/accounts.h \
  masternodes/anchors.h \
  masternodes/balances.h \
<<<<<<< HEAD
  masternodes/communityaccounttypes.h \
  masternodes/criminals.h \
  masternodes/factory.h \
  masternodes/govvariables/lp_daily_dfi_reward.h \
  masternodes/govvariables/lp_splits.h \
  masternodes/gv.h \
  masternodes/incentivefunding.h \
=======
  masternodes/criminals.h \
>>>>>>> 15b26852
  masternodes/masternodes.h \
  masternodes/mn_checks.h \
  masternodes/res.h \
  masternodes/tokens.h \
<<<<<<< HEAD
  masternodes/poolpairs.h \
=======
>>>>>>> 15b26852
  masternodes/undo.h \
  masternodes/undos.h \
  memusage.h \
  merkleblock.h \
  miner.h \
  net.h \
  net_permissions.h \
  net_processing.h \
  netaddress.h \
  netbase.h \
  netmessagemaker.h \
  node/coin.h \
  node/coinstats.h \
  node/psbt.h \
  node/transaction.h \
  noui.h \
  optional.h \
  outputtype.h \
  policy/feerate.h \
  policy/fees.h \
  policy/policy.h \
  policy/rbf.h \
  policy/settings.h \
  pos.h \
  pos_kernel.h \
  protocol.h \
  psbt.h \
  random.h \
  reverse_iterator.h \
  reverselock.h \
  rpc/blockchain.h \
  rpc/client.h \
  rpc/protocol.h \
  rpc/rawtransaction_util.h \
  rpc/register.h \
  rpc/request.h \
  rpc/server.h \
  rpc/util.h \
  scheduler.h \
  script/descriptor.h \
  script/keyorigin.h \
  script/sigcache.h \
  script/sign.h \
  script/signingprovider.h \
  script/standard.h \
  shutdown.h \
  spv/btctransaction.h \
  spv/spv_wrapper.h \
  streams.h \
  support/allocators/secure.h \
  support/allocators/zeroafterfree.h \
  support/cleanse.h \
  support/events.h \
  support/lockedpool.h \
  sync.h \
  threadsafety.h \
  threadinterrupt.h \
  timedata.h \
  torcontrol.h \
  txdb.h \
  txmempool.h \
  ui_interface.h \
  undo.h \
  util/bip32.h \
  util/bytevectorhash.h \
  util/error.h \
  util/fees.h \
  util/system.h \
  util/memory.h \
  util/moneystr.h \
  util/rbf.h \
  util/string.h \
  util/threadnames.h \
  util/time.h \
  util/translation.h \
  util/url.h \
  util/validation.h \
  validation.h \
  validationinterface.h \
  versionbits.h \
  versionbitsinfo.h \
  walletinitinterface.h \
  wallet/coincontrol.h \
  wallet/crypter.h \
  wallet/db.h \
  wallet/feebumper.h \
  wallet/fees.h \
  wallet/ismine.h \
  wallet/load.h \
  wallet/psbtwallet.h \
  wallet/rpcwallet.h \
  wallet/wallet.h \
  wallet/walletdb.h \
  wallet/wallettool.h \
  wallet/walletutil.h \
  wallet/coinselection.h \
  warnings.h \
  zmq/zmqabstractnotifier.h \
  zmq/zmqconfig.h\
  zmq/zmqnotificationinterface.h \
  zmq/zmqpublishnotifier.h \
  zmq/zmqrpc.h


obj/build.h: FORCE
	@$(MKDIR_P) $(builddir)/obj
	@$(top_srcdir)/share/genbuild.sh "$(abs_top_builddir)/src/obj/build.h" \
	  "$(abs_top_srcdir)"
libdefi_util_a-clientversion.$(OBJEXT): obj/build.h

libdefi_spv_a_CPPFLAGS = $(AM_CPPFLAGS) -Wpointer-arith -fpermissive -I./spv -I./spv/support -I./secp256k1 -I./secp256k1/src -Wno-format-extra-args -lm -lbsd
libdefi_spv_a_CXXFLAGS = $(AM_CXXFLAGS) $(PIE_FLAGS)
libdefi_spv_a_SOURCES = \
  spv/bcash/BRBCashAddr.cpp \
  spv/bcash/BRBCashAddr.h \
  spv/bcash/BRBCashParams.cpp \
  spv/bcash/BRBCashParams.h \
  spv/bitcoin/BRBIP38Key.cpp \
  spv/bitcoin/BRBIP38Key.h \
  spv/bitcoin/BRBloomFilter.cpp \
  spv/bitcoin/BRBloomFilter.h \
  spv/bitcoin/BRChainParams.cpp \
  spv/bitcoin/BRChainParams.h \
  spv/bitcoin/BRMerkleBlock.cpp \
  spv/bitcoin/BRMerkleBlock.h \
  spv/bitcoin/BRPaymentProtocol.cpp \
  spv/bitcoin/BRPaymentProtocol.h \
  spv/bitcoin/BRPeer.cpp \
  spv/bitcoin/BRPeer.h \
  spv/bitcoin/BRPeerManager.cpp \
  spv/bitcoin/BRPeerManager.h \
  spv/bitcoin/BRTransaction.cpp \
  spv/bitcoin/BRTransaction.h \
  spv/bitcoin/BRWallet.cpp \
  spv/bitcoin/BRWallet.h \
  spv/support/BRAddress.cpp \
  spv/support/BRAddress.h \
  spv/support/BRArray.h \
  spv/support/BRBase58.cpp \
  spv/support/BRBase58.h \
  spv/support/BRBech32.cpp \
  spv/support/BRBech32.h \
  spv/support/BRBIP32Sequence.cpp \
  spv/support/BRBIP32Sequence.h \
  spv/support/BRBIP39Mnemonic.cpp \
  spv/support/BRBIP39Mnemonic.h \
  spv/support/BRBIP39WordsEn.h \
  spv/support/BRCrypto.cpp \
  spv/support/BRCrypto.h \
  spv/support/BRInt.h \
  spv/support/BRKey.cpp \
  spv/support/BRKeyECIES.cpp \
  spv/support/BRKeyECIES.h \
  spv/support/BRKey.h \
  spv/support/BRLargeInt.h \
  spv/support/BRSet.cpp \
  spv/support/BRSet.h
#  spv/support/BRAssert.cpp
#  spv/support/BRAssert.h
#  spv/support/BRFileService.cpp
#  spv/support/BRFileService.h
#  spv/bitcoin/BRWalletManager.cpp
#  spv/bitcoin/BRWalletManager.h

# for gen /secp256k1/src/ecmult_static_context.h
LIBSECP256K1_GEN = $(srcdir)/secp256k1/src/ecmult_static_context.h
nodist_libdefi_spv_a_SOURCES = $(LIBSECP256K1_GEN)
BUILT_SOURCES = $(LIBSECP256K1_GEN)
$(LIBSECP256K1_GEN): $(LIBSECP256K1)

# server: shared between defid and defi-qt
# Contains code accessing mempool and chain state that is meant to be separated
# from wallet and gui code (see node/README.md). Shared code should go in
# libdefi_common or libdefi_util libraries, instead.
libdefi_server_a_CPPFLAGS = $(AM_CPPFLAGS) $(DEFI_INCLUDES) $(MINIUPNPC_CPPFLAGS) $(EVENT_CFLAGS) $(EVENT_PTHREADS_CFLAGS)
libdefi_server_a_CXXFLAGS = $(AM_CXXFLAGS) $(PIE_FLAGS)
libdefi_server_a_SOURCES = \
  addrdb.cpp \
  addrman.cpp \
  banman.cpp \
  blockencodings.cpp \
  blockfilter.cpp \
  chain.cpp \
  consensus/tx_verify.cpp \
  flatfile.cpp \
  httprpc.cpp \
  httpserver.cpp \
  index/base.cpp \
  index/blockfilterindex.cpp \
  index/txindex.cpp \
  interfaces/chain.cpp \
  interfaces/node.cpp \
  init.cpp \
  dbwrapper.cpp \
  masternodes/accounts.cpp \
  masternodes/anchors.cpp \
  masternodes/criminals.cpp \
<<<<<<< HEAD
  masternodes/govvariables/lp_daily_dfi_reward.cpp \
  masternodes/govvariables/lp_splits.cpp \
  masternodes/gv.cpp \
  masternodes/incentivefunding.cpp \
=======
>>>>>>> 15b26852
  masternodes/masternodes.cpp \
  masternodes/mn_checks.cpp \
  masternodes/mn_rpc.cpp \
  masternodes/tokens.cpp \
<<<<<<< HEAD
  masternodes/poolpairs.cpp \
=======
>>>>>>> 15b26852
  masternodes/undos.cpp \
  miner.cpp \
  net.cpp \
  net_processing.cpp \
  node/coin.cpp \
  node/coinstats.cpp \
  node/psbt.cpp \
  node/transaction.cpp \
  noui.cpp \
  policy/fees.cpp \
  policy/rbf.cpp \
  policy/settings.cpp \
  pos.cpp \
  pos_kernel.cpp \
  rest.cpp \
  rpc/blockchain.cpp \
  rpc/mining.cpp \
  rpc/misc.cpp \
  rpc/net.cpp \
  rpc/rawtransaction.cpp \
  rpc/server.cpp \
  script/sigcache.cpp \
  shutdown.cpp \
  spv/btctransaction.cpp \
  spv/spv_wrapper.cpp \
  spv/spv_rpc.cpp \
  timedata.cpp \
  torcontrol.cpp \
  txdb.cpp \
  txmempool.cpp \
  ui_interface.cpp \
  validation.cpp \
  validationinterface.cpp \
  versionbits.cpp \
  $(DEFI_CORE_H)

if ENABLE_WALLET
libdefi_server_a_SOURCES += wallet/init.cpp
endif
if !ENABLE_WALLET
libdefi_server_a_SOURCES += dummywallet.cpp
endif

if ENABLE_ZMQ
libdefi_zmq_a_CPPFLAGS = $(AM_CPPFLAGS) $(DEFI_INCLUDES) $(ZMQ_CFLAGS)
libdefi_zmq_a_CXXFLAGS = $(AM_CXXFLAGS) $(PIE_FLAGS)
libdefi_zmq_a_SOURCES = \
  zmq/zmqabstractnotifier.cpp \
  zmq/zmqnotificationinterface.cpp \
  zmq/zmqpublishnotifier.cpp \
  zmq/zmqrpc.cpp
endif


# wallet: shared between defid and defi-qt, but only linked
# when wallet enabled
libdefi_wallet_a_CPPFLAGS = $(AM_CPPFLAGS) $(DEFI_INCLUDES)
libdefi_wallet_a_CXXFLAGS = $(AM_CXXFLAGS) $(PIE_FLAGS)
libdefi_wallet_a_SOURCES = \
  interfaces/wallet.cpp \
  wallet/coincontrol.cpp \
  wallet/crypter.cpp \
  wallet/db.cpp \
  wallet/feebumper.cpp \
  wallet/fees.cpp \
  wallet/ismine.cpp \
  wallet/load.cpp \
  wallet/psbtwallet.cpp \
  wallet/rpcdump.cpp \
  wallet/rpcwallet.cpp \
  wallet/wallet.cpp \
  wallet/walletdb.cpp \
  wallet/walletutil.cpp \
  wallet/coinselection.cpp \
  $(DEFI_CORE_H)

libdefi_wallet_tool_a_CPPFLAGS = $(AM_CPPFLAGS) $(DEFI_INCLUDES)
libdefi_wallet_tool_a_CXXFLAGS = $(AM_CXXFLAGS) $(PIE_FLAGS)
libdefi_wallet_tool_a_SOURCES = \
  wallet/wallettool.cpp \
  $(DEFI_CORE_H)

# crypto primitives library
crypto_libdefi_crypto_base_a_CPPFLAGS = $(AM_CPPFLAGS)
crypto_libdefi_crypto_base_a_CXXFLAGS = $(AM_CXXFLAGS) $(PIE_FLAGS)
crypto_libdefi_crypto_base_a_SOURCES = \
  crypto/aes.cpp \
  crypto/aes.h \
  crypto/chacha_poly_aead.h \
  crypto/chacha_poly_aead.cpp \
  crypto/chacha20.h \
  crypto/chacha20.cpp \
  crypto/common.h \
  crypto/hkdf_sha256_32.cpp \
  crypto/hkdf_sha256_32.h \
  crypto/hmac_sha256.cpp \
  crypto/hmac_sha256.h \
  crypto/hmac_sha512.cpp \
  crypto/hmac_sha512.h \
  crypto/poly1305.h \
  crypto/poly1305.cpp \
  crypto/ripemd160.cpp \
  crypto/ripemd160.h \
  crypto/sha1.cpp \
  crypto/sha1.h \
  crypto/sha256.cpp \
  crypto/sha256.h \
  crypto/sha512.cpp \
  crypto/sha512.h \
  crypto/siphash.cpp \
  crypto/siphash.h

if USE_ASM
crypto_libdefi_crypto_base_a_SOURCES += crypto/sha256_sse4.cpp
endif

crypto_libdefi_crypto_sse41_a_CXXFLAGS = $(AM_CXXFLAGS) $(PIE_FLAGS)
crypto_libdefi_crypto_sse41_a_CPPFLAGS = $(AM_CPPFLAGS)
crypto_libdefi_crypto_sse41_a_CXXFLAGS += $(SSE41_CXXFLAGS)
crypto_libdefi_crypto_sse41_a_CPPFLAGS += -DENABLE_SSE41
crypto_libdefi_crypto_sse41_a_SOURCES = crypto/sha256_sse41.cpp

crypto_libdefi_crypto_avx2_a_CXXFLAGS = $(AM_CXXFLAGS) $(PIE_FLAGS)
crypto_libdefi_crypto_avx2_a_CPPFLAGS = $(AM_CPPFLAGS)
crypto_libdefi_crypto_avx2_a_CXXFLAGS += $(AVX2_CXXFLAGS)
crypto_libdefi_crypto_avx2_a_CPPFLAGS += -DENABLE_AVX2
crypto_libdefi_crypto_avx2_a_SOURCES = crypto/sha256_avx2.cpp

crypto_libdefi_crypto_shani_a_CXXFLAGS = $(AM_CXXFLAGS) $(PIE_FLAGS)
crypto_libdefi_crypto_shani_a_CPPFLAGS = $(AM_CPPFLAGS)
crypto_libdefi_crypto_shani_a_CXXFLAGS += $(SHANI_CXXFLAGS)
crypto_libdefi_crypto_shani_a_CPPFLAGS += -DENABLE_SHANI
crypto_libdefi_crypto_shani_a_SOURCES = crypto/sha256_shani.cpp

# consensus: shared between all executables that validate any consensus rules.
libdefi_consensus_a_CPPFLAGS = $(AM_CPPFLAGS) $(DEFI_INCLUDES)
libdefi_consensus_a_CXXFLAGS = $(AM_CXXFLAGS) $(PIE_FLAGS)
libdefi_consensus_a_SOURCES = \
  amount.h \
  arith_uint256.cpp \
  arith_uint256.h \
  consensus/merkle.cpp \
  consensus/merkle.h \
  consensus/params.h \
  consensus/tx_check.cpp \
  consensus/validation.h \
  hash.cpp \
  hash.h \
  prevector.h \
  primitives/block.cpp \
  primitives/block.h \
  primitives/transaction.cpp \
  primitives/transaction.h \
  pubkey.cpp \
  pubkey.h \
  script/deficonsensus.cpp \
  script/interpreter.cpp \
  script/interpreter.h \
  script/script.cpp \
  script/script.h \
  script/script_error.cpp \
  script/script_error.h \
  serialize.h \
  serialize_optional.h \
  span.h \
  tinyformat.h \
  uint256.cpp \
  uint256.h \
  util/strencodings.cpp \
  util/strencodings.h \
  version.h

# common: shared between defid, and defi-qt and non-server tools
libdefi_common_a_CPPFLAGS = $(AM_CPPFLAGS) $(DEFI_INCLUDES)
libdefi_common_a_CXXFLAGS = $(AM_CXXFLAGS) $(PIE_FLAGS)
libdefi_common_a_SOURCES = \
  base58.cpp \
  bech32.cpp \
  bloom.cpp \
  chainparams.cpp \
  coins.cpp \
  compressor.cpp \
  core_read.cpp \
  core_write.cpp \
  key.cpp \
  key_io.cpp \
  merkleblock.cpp \
  netaddress.cpp \
  netbase.cpp \
  net_permissions.cpp \
  outputtype.cpp \
  policy/feerate.cpp \
  policy/policy.cpp \
  protocol.cpp \
  psbt.cpp \
  rpc/rawtransaction_util.cpp \
  rpc/util.cpp \
  scheduler.cpp \
  script/descriptor.cpp \
  script/sign.cpp \
  script/signingprovider.cpp \
  script/standard.cpp \
  versionbitsinfo.cpp \
  warnings.cpp \
  $(DEFI_CORE_H)

# util: shared between all executables.
# This library *must* be included to make sure that the glibc
# backward-compatibility objects and their sanity checks are linked.
libdefi_util_a_CPPFLAGS = $(AM_CPPFLAGS) $(DEFI_INCLUDES)
libdefi_util_a_CXXFLAGS = $(AM_CXXFLAGS) $(PIE_FLAGS)
libdefi_util_a_SOURCES = \
  support/lockedpool.cpp \
  chainparamsbase.cpp \
  clientversion.cpp \
  compat/glibc_sanity.cpp \
  compat/glibcxx_sanity.cpp \
  compat/strnlen.cpp \
  fs.cpp \
  interfaces/handler.cpp \
  logging.cpp \
  random.cpp \
  rpc/request.cpp \
  support/cleanse.cpp \
  sync.cpp \
  threadinterrupt.cpp \
  util/bip32.cpp \
  util/bytevectorhash.cpp \
  util/error.cpp \
  util/fees.cpp \
  util/system.cpp \
  util/moneystr.cpp \
  util/rbf.cpp \
  util/threadnames.cpp \
  util/strencodings.cpp \
  util/string.cpp \
  util/time.cpp \
  util/url.cpp \
  util/validation.cpp \
  $(DEFI_CORE_H)

if GLIBC_BACK_COMPAT
libdefi_util_a_SOURCES += compat/glibc_compat.cpp
AM_LDFLAGS += $(COMPAT_LDFLAGS)
endif

# cli: shared between defi-cli and defi-qt
libdefi_cli_a_CPPFLAGS = $(AM_CPPFLAGS) $(DEFI_INCLUDES)
libdefi_cli_a_CXXFLAGS = $(AM_CXXFLAGS) $(PIE_FLAGS)
libdefi_cli_a_SOURCES = \
  rpc/client.cpp \
  $(DEFI_CORE_H)

nodist_libdefi_util_a_SOURCES = $(srcdir)/obj/build.h
#

# defid binary #
defid_SOURCES = defid.cpp
defid_CPPFLAGS = $(AM_CPPFLAGS) $(DEFI_INCLUDES)
defid_CXXFLAGS = $(AM_CXXFLAGS) $(PIE_FLAGS)
defid_LDFLAGS = $(RELDFLAGS) $(AM_LDFLAGS) $(LIBTOOL_APP_LDFLAGS)

if TARGET_WINDOWS
defid_SOURCES += defid-res.rc
endif

# Libraries below may be listed more than once to resolve circular dependencies (see
# https://eli.thegreenplace.net/2013/07/09/library-order-in-static-linking#circular-dependency)
defid_LDADD = \
  $(LIBDEFI_SERVER) \
  $(LIBDEFI_WALLET) \
  $(LIBDEFI_SERVER) \
  $(LIBDEFI_COMMON) \
  $(LIBUNIVALUE) \
  $(LIBDEFI_SPV) \
  $(LIBDEFI_UTIL) \
  $(LIBDEFI_ZMQ) \
  $(LIBDEFI_CONSENSUS) \
  $(LIBDEFI_CRYPTO) \
  $(LIBLEVELDB) \
  $(LIBLEVELDB_SSE42) \
  $(LIBMEMENV) \
  $(LIBSECP256K1)

defid_LDADD += $(BOOST_LIBS) $(BDB_LIBS) $(CRYPTO_LIBS) $(MINIUPNPC_LIBS) $(EVENT_PTHREADS_LIBS) $(EVENT_LIBS) $(ZMQ_LIBS)

# defi-cli binary #
defi_cli_SOURCES = defi-cli.cpp
defi_cli_CPPFLAGS = $(AM_CPPFLAGS) $(DEFI_INCLUDES) $(EVENT_CFLAGS)
defi_cli_CXXFLAGS = $(AM_CXXFLAGS) $(PIE_FLAGS)
defi_cli_LDFLAGS = $(RELDFLAGS) $(AM_LDFLAGS) $(LIBTOOL_APP_LDFLAGS)

if TARGET_WINDOWS
defi_cli_SOURCES += defi-cli-res.rc
endif

defi_cli_LDADD = \
  $(LIBDEFI_CLI) \
  $(LIBUNIVALUE) \
  $(LIBDEFI_UTIL) \
  $(LIBDEFI_CRYPTO)

defi_cli_LDADD += $(BOOST_LIBS) $(CRYPTO_LIBS) $(EVENT_LIBS)
#

# defi-tx binary #
defi_tx_SOURCES = defi-tx.cpp
defi_tx_CPPFLAGS = $(AM_CPPFLAGS) $(DEFI_INCLUDES)
defi_tx_CXXFLAGS = $(AM_CXXFLAGS) $(PIE_FLAGS)
defi_tx_LDFLAGS = $(RELDFLAGS) $(AM_LDFLAGS) $(LIBTOOL_APP_LDFLAGS)

if TARGET_WINDOWS
defi_tx_SOURCES += defi-tx-res.rc
endif

defi_tx_LDADD = \
  $(LIBUNIVALUE) \
  $(LIBDEFI_COMMON) \
  $(LIBDEFI_UTIL) \
  $(LIBDEFI_CONSENSUS) \
  $(LIBDEFI_CRYPTO) \
  $(LIBSECP256K1)

defi_tx_LDADD += $(BOOST_LIBS) $(CRYPTO_LIBS)
#

# defi-wallet binary #
defi_wallet_SOURCES = defi-wallet.cpp
defi_wallet_CPPFLAGS = $(AM_CPPFLAGS) $(DEFI_INCLUDES)
defi_wallet_CXXFLAGS = $(AM_CXXFLAGS) $(PIE_FLAGS)
defi_wallet_LDFLAGS = $(RELDFLAGS) $(AM_LDFLAGS) $(LIBTOOL_APP_LDFLAGS)

if TARGET_WINDOWS
defi_wallet_SOURCES += defi-wallet-res.rc
endif

defi_wallet_LDADD = \
  $(LIBDEFI_WALLET_TOOL) \
  $(LIBDEFI_WALLET) \
  $(LIBDEFI_COMMON) \
  $(LIBDEFI_CONSENSUS) \
  $(LIBDEFI_SPV) \
  $(LIBDEFI_UTIL) \
  $(LIBDEFI_CRYPTO) \
  $(LIBDEFI_ZMQ) \
  $(LIBLEVELDB) \
  $(LIBLEVELDB_SSE42) \
  $(LIBMEMENV) \
  $(LIBSECP256K1) \
  $(LIBUNIVALUE)

defi_wallet_LDADD += $(BOOST_LIBS) $(BDB_LIBS) $(CRYPTO_LIBS) $(EVENT_PTHREADS_LIBS) $(EVENT_LIBS) $(MINIUPNPC_LIBS) $(ZMQ_LIBS)
#

# deficonsensus library #
if BUILD_DEFI_LIBS
include_HEADERS = script/deficonsensus.h
libdeficonsensus_la_SOURCES = support/cleanse.cpp $(crypto_libdefi_crypto_base_a_SOURCES) $(libdefi_consensus_a_SOURCES)

if GLIBC_BACK_COMPAT
  libdeficonsensus_la_SOURCES += compat/glibc_compat.cpp
endif

libdeficonsensus_la_LDFLAGS = $(AM_LDFLAGS) -no-undefined $(RELDFLAGS)
libdeficonsensus_la_LIBADD = $(LIBSECP256K1)
libdeficonsensus_la_CPPFLAGS = $(AM_CPPFLAGS) -I$(builddir)/obj -I$(srcdir)/secp256k1/include -DBUILD_DEFI_INTERNAL
libdeficonsensus_la_CXXFLAGS = $(AM_CXXFLAGS) $(PIE_FLAGS)

endif
#

CTAES_DIST =  crypto/ctaes/bench.c
CTAES_DIST += crypto/ctaes/ctaes.c
CTAES_DIST += crypto/ctaes/ctaes.h
CTAES_DIST += crypto/ctaes/README.md
CTAES_DIST += crypto/ctaes/test.c

CLEANFILES = $(EXTRA_LIBRARIES)

CLEANFILES += *.gcda *.gcno
CLEANFILES += compat/*.gcda compat/*.gcno
CLEANFILES += consensus/*.gcda consensus/*.gcno
CLEANFILES += crypto/*.gcda crypto/*.gcno
CLEANFILES += policy/*.gcda policy/*.gcno
CLEANFILES += primitives/*.gcda primitives/*.gcno
CLEANFILES += script/*.gcda script/*.gcno
CLEANFILES += support/*.gcda support/*.gcno
CLEANFILES += univalue/*.gcda univalue/*.gcno
CLEANFILES += wallet/*.gcda wallet/*.gcno
CLEANFILES += wallet/test/*.gcda wallet/test/*.gcno
CLEANFILES += zmq/*.gcda zmq/*.gcno
CLEANFILES += obj/build.h

EXTRA_DIST = $(CTAES_DIST)


config/defi-config.h: config/stamp-h1
	@$(MAKE) -C $(top_builddir) $(subdir)/$(@)
config/stamp-h1: $(top_srcdir)/$(subdir)/config/defi-config.h.in $(top_builddir)/config.status
	$(AM_V_at)$(MAKE) -C $(top_builddir) $(subdir)/$(@)
$(top_srcdir)/$(subdir)/config/defi-config.h.in:  $(am__configure_deps)
	$(AM_V_at)$(MAKE) -C $(top_srcdir) $(subdir)/config/defi-config.h.in

clean-local:
	-$(MAKE) -C secp256k1 clean
	-$(MAKE) -C univalue clean
	-rm -f leveldb/*/*.gcda leveldb/*/*.gcno leveldb/helpers/memenv/*.gcda leveldb/helpers/memenv/*.gcno
	-rm -f config.h
	-rm -rf test/__pycache__

.rc.o:
	@test -f $(WINDRES)
	## FIXME: How to get the appropriate modulename_CPPFLAGS in here?
	$(AM_V_GEN) $(WINDRES) $(DEFS) $(DEFAULT_INCLUDES) $(INCLUDES) $(CPPFLAGS) -DWINDRES_PREPROC -i $< -o $@

check-symbols: $(bin_PROGRAMS)
if GLIBC_BACK_COMPAT
	@echo "Checking glibc back compat..."
	$(AM_V_at) READELF=$(READELF) CPPFILT=$(CPPFILT) $(PYTHON) $(top_srcdir)/contrib/devtools/symbol-check.py < $(bin_PROGRAMS)
endif

check-security: $(bin_PROGRAMS)
if HARDEN
	@echo "Checking binary security..."
	$(AM_V_at) READELF=$(READELF) OBJDUMP=$(OBJDUMP) $(PYTHON) $(top_srcdir)/contrib/devtools/security-check.py < $(bin_PROGRAMS)
endif

if ENABLE_BIP70
%.pb.cc %.pb.h: %.proto
	@test -f $(PROTOC)
	$(AM_V_GEN) $(PROTOC) --cpp_out=$(@D) --proto_path=$(<D) $<
endif

if EMBEDDED_LEVELDB
include Makefile.leveldb.include
endif

if ENABLE_TESTS
include Makefile.test.include
endif

if ENABLE_BENCH
include Makefile.bench.include
endif<|MERGE_RESOLUTION|>--- conflicted
+++ resolved
@@ -155,7 +155,6 @@
   masternodes/accounts.h \
   masternodes/anchors.h \
   masternodes/balances.h \
-<<<<<<< HEAD
   masternodes/communityaccounttypes.h \
   masternodes/criminals.h \
   masternodes/factory.h \
@@ -163,17 +162,11 @@
   masternodes/govvariables/lp_splits.h \
   masternodes/gv.h \
   masternodes/incentivefunding.h \
-=======
-  masternodes/criminals.h \
->>>>>>> 15b26852
   masternodes/masternodes.h \
   masternodes/mn_checks.h \
   masternodes/res.h \
   masternodes/tokens.h \
-<<<<<<< HEAD
   masternodes/poolpairs.h \
-=======
->>>>>>> 15b26852
   masternodes/undo.h \
   masternodes/undos.h \
   memusage.h \
@@ -371,21 +364,15 @@
   masternodes/accounts.cpp \
   masternodes/anchors.cpp \
   masternodes/criminals.cpp \
-<<<<<<< HEAD
   masternodes/govvariables/lp_daily_dfi_reward.cpp \
   masternodes/govvariables/lp_splits.cpp \
   masternodes/gv.cpp \
   masternodes/incentivefunding.cpp \
-=======
->>>>>>> 15b26852
   masternodes/masternodes.cpp \
   masternodes/mn_checks.cpp \
   masternodes/mn_rpc.cpp \
   masternodes/tokens.cpp \
-<<<<<<< HEAD
   masternodes/poolpairs.cpp \
-=======
->>>>>>> 15b26852
   masternodes/undos.cpp \
   miner.cpp \
   net.cpp \
