--- conflicted
+++ resolved
@@ -20,6 +20,7 @@
 
 std::unique_ptr<CAnchorAuthIndex> panchorauths;
 std::unique_ptr<CAnchorIndex> panchors;
+std::unique_ptr<CAnchorConfirms> panchorconfirms;
 
 CAnchorAuthMessage::CAnchorAuthMessage(uint256 const & previousAnchor, int height, uint256 const & hash, CTeam const & nextTeam)
     : previousAnchor(previousAnchor)
@@ -173,7 +174,43 @@
     return CAnchorMessage::Create(freshestConsensus, rewardScript);
 }
 
-<<<<<<< HEAD
+CAnchorConfirmMessage CAnchorConfirmMessage::Create(CAnchorMessage const & anchorMessage, CKey const & key)
+{
+    CAnchorConfirmMessage message;
+    message.hashAnchorMessage = anchorMessage.GetHash();
+
+    if (!key.SignCompact(message.hashAnchorMessage, message.signature)) {
+        message.signature.clear();
+    }
+    return message;
+}
+
+uint256 CAnchorConfirmMessage::GetHash() const
+{
+    CDataStream ss{SER_NETWORK, PROTOCOL_VERSION};
+    ss << *this;
+    return Hash(ss.begin(), ss.end());
+}
+
+const CAnchorConfirmMessage *CAnchorConfirms::Exist(uint256 const &hash)
+{
+    auto it = confirms.find(hash);
+    return it != confirms.end() ? &(it->second) : nullptr;
+}
+
+bool CAnchorConfirms::Validate(CAnchorConfirmMessage const &message)
+{
+    return true;
+}
+
+void CAnchorConfirms::Add(CAnchorConfirmMessage const &newMessage)
+{
+    confirms.insert(std::make_pair(newMessage.GetHash(), newMessage));
+}
+
+
+
+
 static const char DB_ANCHORS = 'A';
 
 CAnchorIndex::CAnchorIndex(size_t nCacheSize, bool fMemory, bool fWipe)
@@ -261,43 +298,4 @@
         }
         return std::move(prevAnchorMessage.nextTeam);
     }
-}
-=======
-CAnchorConfirmMessage CAnchorConfirmMessage::Create(CAnchorMessage const & anchorMessage, CKey const & key)
-{
-    CAnchorConfirmMessage message;
-    message.hashAnchorMessage = anchorMessage.GetHash();
-
-    if (!key.SignCompact(message.hashAnchorMessage, message.signature)) {
-        message.signature.clear();
-    }
-    return message;
-}
-
-uint256 CAnchorConfirmMessage::GetHash() const
-{
-    CDataStream ss{SER_NETWORK, PROTOCOL_VERSION};
-    ss << *this;
-    return Hash(ss.begin(), ss.end());
-}
-
-const CAnchorConfirmMessage *CAnchorConfirms::Exist(uint256 const &hash)
-{
-    auto it = confirms.find(hash);
-    return it != confirms.end() ? &(it->second) : nullptr;
-}
-
-bool CAnchorConfirms::Validate(CAnchorConfirmMessage const &message)
-{
-    return true;
-}
-
-void CAnchorConfirms::Add(CAnchorConfirmMessage const &newMessage)
-{
-    confirms.insert(std::make_pair(newMessage.GetHash(), newMessage));
-}
-
-std::unique_ptr<CAnchorAuthIndex> panchorauths;
-std::unique_ptr<CAnchorIndex> panchors;
-std::unique_ptr<CAnchorConfirms> panchorconfirms;
->>>>>>> ade658cf
+}