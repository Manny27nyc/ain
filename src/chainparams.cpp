--- conflicted
+++ resolved
@@ -127,11 +127,8 @@
         consensus.EunosKampungHeight = 895743;
         consensus.EunosPayaHeight = 1072000; // Aug 05, 2021.
         consensus.FortCanningHeight = 1367000; // Nov 15, 2021.
-<<<<<<< HEAD
+        consensus.FortCanningMuseumHeight = 1430640;
         consensus.GreatWorldHeight = std::numeric_limits<int>::max();
-=======
-        consensus.FortCanningMuseumHeight = 1430640;
->>>>>>> c846338c
 
         consensus.pos.diffLimit = uint256S("00000fffffffffffffffffffffffffffffffffffffffffffffffffffffffffff");
 //        consensus.pos.nTargetTimespan = 14 * 24 * 60 * 60; // two weeks
@@ -351,11 +348,8 @@
         consensus.EunosKampungHeight = consensus.EunosHeight;
         consensus.EunosPayaHeight = 463300;
         consensus.FortCanningHeight = 686200;
-<<<<<<< HEAD
+        consensus.FortCanningMuseumHeight = 724000;
         consensus.GreatWorldHeight = std::numeric_limits<int>::max();
-=======
-        consensus.FortCanningMuseumHeight = 724000;
->>>>>>> c846338c
 
         consensus.pos.diffLimit = uint256S("00000fffffffffffffffffffffffffffffffffffffffffffffffffffffffffff");
 //        consensus.pos.nTargetTimespan = 14 * 24 * 60 * 60; // two weeks
@@ -537,11 +531,8 @@
         consensus.EunosKampungHeight = consensus.EunosHeight;
         consensus.EunosPayaHeight = 300;
         consensus.FortCanningHeight = std::numeric_limits<int>::max();
-<<<<<<< HEAD
+        consensus.FortCanningMuseumHeight = std::numeric_limits<int>::max();
         consensus.GreatWorldHeight = std::numeric_limits<int>::max();
-=======
-        consensus.FortCanningMuseumHeight = std::numeric_limits<int>::max();
->>>>>>> c846338c
 
         consensus.pos.diffLimit = uint256S("00000fffffffffffffffffffffffffffffffffffffffffffffffffffffffffff");
         consensus.pos.nTargetTimespan = 5 * 60; // 5 min == 10 blocks
@@ -715,11 +706,8 @@
         consensus.EunosKampungHeight = 10000000;
         consensus.EunosPayaHeight = 10000000;
         consensus.FortCanningHeight = 10000000;
-<<<<<<< HEAD
+        consensus.FortCanningMuseumHeight = 10000000;
         consensus.GreatWorldHeight = 10000000;
-=======
-        consensus.FortCanningMuseumHeight = 10000000;
->>>>>>> c846338c
 
         consensus.pos.diffLimit = uint256S("00000fffffffffffffffffffffffffffffffffffffffffffffffffffffffffff");
         consensus.pos.nTargetTimespan = 14 * 24 * 60 * 60; // two weeks
@@ -932,11 +920,8 @@
     }
     UpdateHeightValidation("Eunos Paya", "-eunospayaheight", consensus.EunosPayaHeight);
     UpdateHeightValidation("Fork canning", "-fortcanningheight", consensus.FortCanningHeight);
-<<<<<<< HEAD
+    UpdateHeightValidation("Fork canning museum", "-fortcanningmuseumheight", consensus.FortCanningMuseumHeight);
     UpdateHeightValidation("Great World", "-greatworldheight", consensus.GreatWorldHeight);
-=======
-    UpdateHeightValidation("Fork canning museum", "-fortcanningmuseumheight", consensus.FortCanningMuseumHeight);
->>>>>>> c846338c
 
     if (!args.IsArgSet("-vbparams")) return;
 
