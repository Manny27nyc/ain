--- conflicted
+++ resolved
@@ -176,15 +176,9 @@
                         {
                             {"tokenFrom|chainFrom", RPCArg::Type::STR, RPCArg::Optional::OMITTED, "Symbol or id of selling token/chain"},
                             {"chainTo|tokenTo", RPCArg::Type::STR, RPCArg::Optional::OMITTED, "Symbol or id of buying chain/token"},
-<<<<<<< HEAD
-                            {"ownerAddress", RPCArg::Type::STR, RPCArg::Optional::NO, "Address of DFI token for fees and selling tokens in case of DFC/BTC order type"},
-                            {"receivePubkey", RPCArg::Type::STR, RPCArg::Optional::OMITTED, "pubkey which can claim external HTLC in case of EXT/DFC order type"},
-                            {"amountFrom", RPCArg::Type::NUM, RPCArg::Optional::NO, "tokenFrom coins amount"},
-=======
                             {"ownerAddress", RPCArg::Type::STR, RPCArg::Optional::NO, "Address of DFI token for fees and selling tokens in case of EXT/DFC order type"},
                             {"receivePubkey", RPCArg::Type::STR, RPCArg::Optional::OMITTED, "Pubkey which can claim external HTLC in case of DFC/EXT order type"},
                             {"amountFrom", RPCArg::Type::NUM, RPCArg::Optional::NO, "\"tokenFrom\" coins amount"},
->>>>>>> e4d7fcd9
                             {"orderPrice", RPCArg::Type::NUM, RPCArg::Optional::NO, "Price per unit"},
                             {"expiry", RPCArg::Type::NUM, RPCArg::Optional::OMITTED, "Number of blocks until the order expires (Default: "
                                 + std::to_string(CICXOrder::DEFAULT_EXPIRY) + " DFI blocks)"},
@@ -369,17 +363,10 @@
                 {
                     {"offer", RPCArg::Type::OBJ, RPCArg::Optional::OMITTED, "",
                         {
-<<<<<<< HEAD
-                            {"orderTx", RPCArg::Type::STR, RPCArg::Optional::NO, "txid of order tx for which is the offer"},
-                            {"amount", RPCArg::Type::NUM, RPCArg::Optional::NO, "amount fulfilling the order"},
-                            {"ownerAddress", RPCArg::Type::STR, RPCArg::Optional::NO, "Address of DFI token and for receiving tokens in case of EXT/DFC order"},
-                            {"receivePubkey", RPCArg::Type::STR, RPCArg::Optional::OMITTED, "pubkey which can claim external HTLC in case of EXT/DFC order type"},
-=======
                             {"orderTx", RPCArg::Type::STR, RPCArg::Optional::NO, "Txid of order tx for which is the offer"},
                             {"amount", RPCArg::Type::NUM, RPCArg::Optional::NO, "Amount fulfilling the order"},
                             {"ownerAddress", RPCArg::Type::STR, RPCArg::Optional::NO, "Address of DFI token and for receiving tokens in case of DFC/EXT order"},
                             {"receivePubkey", RPCArg::Type::STR, RPCArg::Optional::OMITTED, "Pubkey which can claim external HTLC in case of EXT/DFC order type"},
->>>>>>> e4d7fcd9
                             {"expiry", RPCArg::Type::NUM, RPCArg::Optional::OMITTED, "Number of blocks until the offer expires (Default: "
                                 + std::to_string(CICXMakeOffer::DEFAULT_EXPIRY) + " DFI blocks)"},
                         },
@@ -624,6 +611,7 @@
                 throw JSONRPCError(RPC_INVALID_PARAMETER, strprintf("Not enough balance for Token %s on address %s!",
                         pcustomcsview->GetToken(order->idToken)->CreateSymbolKey(order->idToken), ScriptToString(offer->ownerAddress)));
         }
+
     }
 
     CDataStream metadata(DfTxMarker, SER_NETWORK, PROTOCOL_VERSION);
@@ -779,6 +767,7 @@
         {
             authScript = order->ownerAddress;
         }
+
     }
 
     CDataStream metadata(DfTxMarker, SER_NETWORK, PROTOCOL_VERSION);
@@ -1324,6 +1313,7 @@
                                 {"offerTx",RPCArg::Type::STR, RPCArg::Optional::NO, "Offer txid  for which to list all HTLCS"},
                                 {"limit",  RPCArg::Type::NUM, RPCArg::Optional::OMITTED, "Maximum number of orders to return (default: 20)"},
                                 {"closed",  RPCArg::Type::BOOL, RPCArg::Optional::OMITTED, "Display also claimed, expired and refunded HTLCs (default: false)"},
+
 
                             },
                         },
