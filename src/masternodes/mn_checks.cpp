// Copyright (c) DeFi Blockchain Developers
// Distributed under the MIT software license, see the accompanying
// file LICENSE or http://www.opensource.org/licenses/mit-license.php.

#include <masternodes/accountshistory.h>
#include <masternodes/anchors.h>
#include <masternodes/balances.h>
#include <masternodes/mn_checks.h>
#include <masternodes/oracles.h>
#include <masternodes/res.h>

#include <arith_uint256.h>
#include <chainparams.h>
#include <consensus/tx_check.h>
#include <core_io.h>
#include <index/txindex.h>
#include <logging.h>
#include <primitives/block.h>
#include <primitives/transaction.h>
#include <txmempool.h>
#include <streams.h>
#include <validation.h>

#include <algorithm>

using namespace std;

std::string ToString(CustomTxType type) {
    switch (type)
    {
        case CustomTxType::CreateMasternode:    return "CreateMasternode";
        case CustomTxType::ResignMasternode:    return "ResignMasternode";
        case CustomTxType::CreateToken:         return "CreateToken";
        case CustomTxType::UpdateToken:         return "UpdateToken";
        case CustomTxType::UpdateTokenAny:      return "UpdateTokenAny";
        case CustomTxType::MintToken:           return "MintToken";
        case CustomTxType::CreatePoolPair:      return "CreatePoolPair";
        case CustomTxType::UpdatePoolPair:      return "UpdatePoolPair";
        case CustomTxType::PoolSwap:            return "PoolSwap";
        case CustomTxType::AddPoolLiquidity:    return "AddPoolLiquidity";
        case CustomTxType::RemovePoolLiquidity: return "RemovePoolLiquidity";
        case CustomTxType::UtxosToAccount:      return "UtxosToAccount";
        case CustomTxType::AccountToUtxos:      return "AccountToUtxos";
        case CustomTxType::AccountToAccount:    return "AccountToAccount";
        case CustomTxType::AnyAccountsToAccounts:   return "AnyAccountsToAccounts";
        case CustomTxType::SetGovVariable:      return "SetGovVariable";
        case CustomTxType::AppointOracle:       return "AppointOracle";
        case CustomTxType::RemoveOracleAppoint: return "RemoveOracleAppoint";
        case CustomTxType::UpdateOracleAppoint: return "UpdateOracleAppoint";
        case CustomTxType::SetOracleData:       return "SetOracleData";
        case CustomTxType::AutoAuthPrep:        return "AutoAuth";
        case CustomTxType::ICXCreateOrder:      return "ICXCreateOrder";
        case CustomTxType::ICXMakeOffer:        return "ICXMakeOffer";
        case CustomTxType::ICXSubmitDFCHTLC:    return "ICXSubmitDFCHTLC";
        case CustomTxType::ICXSubmitEXTHTLC:    return "ICXSubmitEXTHTLC";
        case CustomTxType::ICXClaimDFCHTLC:     return "ICXClaimDFCHTLC";
        case CustomTxType::ICXCloseOrder:       return "ICXCloseOrder";
        case CustomTxType::ICXCloseOffer:       return "ICXCloseOffer";
<<<<<<< HEAD
        case CustomTxType::CreateCfp:           return "CreateCfp";
        case CustomTxType::CreateVoc:           return "CreateVoc";
        case CustomTxType::Vote:                return "Vote";
=======
        case CustomTxType::LoanSetCollateralToken: return "LoanSetCollateralToken";
        case CustomTxType::LoanSetLoanToken:     return "LoanSetLoanToken";
        case CustomTxType::LoanUpdateLoanToken:     return "LoanUpdateLoanToken";
        case CustomTxType::LoanScheme:          return "LoanScheme";
        case CustomTxType::DefaultLoanScheme:   return "DefaultLoanScheme";
        case CustomTxType::DestroyLoanScheme:   return "DestroyLoanScheme";
        case CustomTxType::Vault:               return "Vault";
        case CustomTxType::UpdateVault:         return "UpdateVault";
        case CustomTxType::DepositToVault:      return "DepositToVault";
        case CustomTxType::LoanTakeLoan:        return "LoanTakeLoan";
        case CustomTxType::AuctionBid:          return "AuctionBid";
>>>>>>> 13cc9108
        case CustomTxType::None:                return "None";
    }
    return "None";
}

static ResVal<CBalances> BurntTokens(CTransaction const & tx) {
    CBalances balances;
    for (const auto& out : tx.vout) {
        if (out.scriptPubKey.size() > 0 && out.scriptPubKey[0] == OP_RETURN) {
            auto res = balances.Add(out.TokenAmount());
            if (!res.ok) {
                return res;
            }
        }
    }
    return {balances, Res::Ok()};
}

static ResVal<CBalances> MintedTokens(CTransaction const & tx, uint32_t mintingOutputsStart) {
    CBalances balances;
    for (uint32_t i = mintingOutputsStart; i < (uint32_t) tx.vout.size(); i++) {
        auto res = balances.Add(tx.vout[i].TokenAmount());
        if (!res.ok) {
            return res;
        }
    }
    return {balances, Res::Ok()};
}

CPubKey GetPubkeyFromScriptSig(CScript const & scriptSig)
{
    opcodetype opcode;
    std::vector<unsigned char> data;
    CScript::const_iterator pc = scriptSig.begin();
    // Signature first, then pubkey. I think, that in all cases it will be OP_PUSHDATA1, but...
    if (!scriptSig.GetOp(pc, opcode, data)
    || (opcode > OP_PUSHDATA1 && opcode != OP_PUSHDATA2 && opcode != OP_PUSHDATA4)
    || !scriptSig.GetOp(pc, opcode, data)
    || (opcode > OP_PUSHDATA1 && opcode != OP_PUSHDATA2 && opcode != OP_PUSHDATA4)) {
        return CPubKey();
    }
    return CPubKey(data);
}

CCustomTxMessage customTypeToMessage(CustomTxType txType) {
    switch (txType)
    {
        case CustomTxType::CreateMasternode:        return CCreateMasterNodeMessage{};
        case CustomTxType::ResignMasternode:        return CResignMasterNodeMessage{};
        case CustomTxType::CreateToken:             return CCreateTokenMessage{};
        case CustomTxType::UpdateToken:             return CUpdateTokenPreAMKMessage{};
        case CustomTxType::UpdateTokenAny:          return CUpdateTokenMessage{};
        case CustomTxType::MintToken:               return CMintTokensMessage{};
        case CustomTxType::CreatePoolPair:          return CCreatePoolPairMessage{};
        case CustomTxType::UpdatePoolPair:          return CUpdatePoolPairMessage{};
        case CustomTxType::PoolSwap:                return CPoolSwapMessage{};
        case CustomTxType::AddPoolLiquidity:        return CLiquidityMessage{};
        case CustomTxType::RemovePoolLiquidity:     return CRemoveLiquidityMessage{};
        case CustomTxType::UtxosToAccount:          return CUtxosToAccountMessage{};
        case CustomTxType::AccountToUtxos:          return CAccountToUtxosMessage{};
        case CustomTxType::AccountToAccount:        return CAccountToAccountMessage{};
        case CustomTxType::AnyAccountsToAccounts:   return CAnyAccountsToAccountsMessage{};
        case CustomTxType::SetGovVariable:          return CGovernanceMessage{};
        case CustomTxType::AppointOracle:           return CAppointOracleMessage{};
        case CustomTxType::RemoveOracleAppoint:     return CRemoveOracleAppointMessage{};
        case CustomTxType::UpdateOracleAppoint:     return CUpdateOracleAppointMessage{};
        case CustomTxType::SetOracleData:           return CSetOracleDataMessage{};
        case CustomTxType::AutoAuthPrep:            return CCustomTxMessageNone{};
        case CustomTxType::ICXCreateOrder:          return CICXCreateOrderMessage{};
        case CustomTxType::ICXMakeOffer:            return CICXMakeOfferMessage{};
        case CustomTxType::ICXSubmitDFCHTLC:        return CICXSubmitDFCHTLCMessage{};
        case CustomTxType::ICXSubmitEXTHTLC:        return CICXSubmitEXTHTLCMessage{};
        case CustomTxType::ICXClaimDFCHTLC:         return CICXClaimDFCHTLCMessage{};
        case CustomTxType::ICXCloseOrder:           return CICXCloseOrderMessage{};
        case CustomTxType::ICXCloseOffer:           return CICXCloseOfferMessage{};
<<<<<<< HEAD
        case CustomTxType::CreateCfp:               return CCreatePropMessage{};
        case CustomTxType::CreateVoc:               return CCreatePropMessage{};
        case CustomTxType::Vote:                    return CPropVoteMessage{};
=======
        case CustomTxType::LoanSetCollateralToken:  return CLoanSetCollateralTokenMessage{};
        case CustomTxType::LoanSetLoanToken:        return CLoanSetLoanTokenMessage{};
        case CustomTxType::LoanUpdateLoanToken:     return CLoanUpdateLoanTokenMessage{};
        case CustomTxType::LoanScheme:              return CLoanSchemeMessage{};
        case CustomTxType::DefaultLoanScheme:       return CDefaultLoanSchemeMessage{};
        case CustomTxType::DestroyLoanScheme:       return CDestroyLoanSchemeMessage{};
        case CustomTxType::Vault:                   return CVaultMessage{};
        case CustomTxType::UpdateVault:             return CUpdateVaultMessage{};
        case CustomTxType::DepositToVault:          return CDepositToVaultMessage{};
        case CustomTxType::LoanTakeLoan:            return CLoanTakeLoanMessage{};
        case CustomTxType::AuctionBid:              return CAuctionBidMessage{};
>>>>>>> 13cc9108
        case CustomTxType::None:                    return CCustomTxMessageNone{};
    }
    return CCustomTxMessageNone{};
}

extern std::string ScriptToString(CScript const& script);

class CCustomMetadataParseVisitor : public boost::static_visitor<Res>
{
    uint32_t height;
    const Consensus::Params& consensus;
    const std::vector<unsigned char>& metadata;

    Res isPostAMKFork() const {
        if(static_cast<int>(height) < consensus.AMKHeight) {
            return Res::Err("called before AMK height");
        }
        return Res::Ok();
    }

    Res isPostBayfrontFork() const {
        if(static_cast<int>(height) < consensus.BayfrontHeight) {
            return Res::Err("called before Bayfront height");
        }
        return Res::Ok();
    }

    Res isPostBayfrontGardensFork() const {
        if(static_cast<int>(height) < consensus.BayfrontGardensHeight) {
            return Res::Err("called before Bayfront Gardens height");
        }
        return Res::Ok();
    }

    Res isPostEunosFork() const {
        if(static_cast<int>(height) < consensus.EunosHeight) {
            return Res::Err("called before Eunos height");
        }
        return Res::Ok();
    }

    Res isPostEunosPayaFork() const {
        if(static_cast<int>(height) < consensus.EunosPayaHeight) {
            return Res::Err("called before EunosPaya height");
        }
        return Res::Ok();
    }

    Res isPostFortCanningFork() const {
        if(static_cast<int>(height) < consensus.FortCanningHeight) {
            return Res::Err("called before FortCanning height");
        }
        return Res::Ok();
    }

    template<typename T>
    Res serialize(T& obj) const {
        CDataStream ss(metadata, SER_NETWORK, PROTOCOL_VERSION);
        ss >> obj;
        if (!ss.empty()) {
            return Res::Err("deserialization failed: excess %d bytes", ss.size());
        }
        return Res::Ok();
    }

public:
    CCustomMetadataParseVisitor(uint32_t height,
                                const Consensus::Params& consensus,
                                const std::vector<unsigned char>& metadata)
        : height(height), consensus(consensus), metadata(metadata) {}

    Res operator()(CCreateMasterNodeMessage& obj) const {
        return serialize(obj);
    }

    Res operator()(CResignMasterNodeMessage& obj) const {
        if (metadata.size() != sizeof(obj)) {
            return Res::Err("metadata must contain 32 bytes");
        }
        return serialize(obj);
    }

    Res operator()(CCreateTokenMessage& obj) const {
        auto res = isPostAMKFork();
        return !res ? res : serialize(obj);
    }

    Res operator()(CUpdateTokenPreAMKMessage& obj) const {
        auto res = isPostAMKFork();
        if (!res) {
            return res;
        }
        if(isPostBayfrontFork()) {
            return Res::Err("called post Bayfront height");
        }
        return serialize(obj);
    }

    Res operator()(CUpdateTokenMessage& obj) const {
        auto res = isPostBayfrontFork();
        return !res ? res : serialize(obj);
    }

    Res operator()(CMintTokensMessage& obj) const {
        auto res = isPostAMKFork();
        return !res ? res : serialize(obj);
    }

    Res operator()(CPoolSwapMessage& obj) const {
        auto res = isPostBayfrontFork();
        return !res ? res : serialize(obj);
    }

    Res operator()(CLiquidityMessage& obj) const {
        auto res = isPostBayfrontFork();
        return !res ? res : serialize(obj);
    }

    Res operator()(CRemoveLiquidityMessage& obj) const {
        auto res = isPostBayfrontFork();
        return !res ? res : serialize(obj);
    }

    Res operator()(CUtxosToAccountMessage& obj) const {
        auto res = isPostAMKFork();
        return !res ? res : serialize(obj);
    }

    Res operator()(CAccountToUtxosMessage& obj) const {
        auto res = isPostAMKFork();
        return !res ? res : serialize(obj);
    }

    Res operator()(CAccountToAccountMessage& obj) const {
        auto res = isPostAMKFork();
        return !res ? res : serialize(obj);
    }

    Res operator()(CAnyAccountsToAccountsMessage& obj) const {
        auto res = isPostBayfrontGardensFork();
        return !res ? res : serialize(obj);
    }

    Res operator()(CCreatePoolPairMessage& obj) const {
        auto res = isPostBayfrontFork();
        if (!res) {
            return res;
        }

        CDataStream ss(metadata, SER_NETWORK, PROTOCOL_VERSION);
        ss >> obj.poolPair;
        ss >> obj.pairSymbol;

        // Read custom pool rewards
        if (static_cast<int>(height) >= consensus.ClarkeQuayHeight && !ss.empty()) {
            ss >> obj.rewards;
        }
        if (!ss.empty()) {
            return Res::Err("deserialization failed: excess %d bytes", ss.size());
        }
        return Res::Ok();
    }

    Res operator()(CUpdatePoolPairMessage& obj) const {
        auto res = isPostBayfrontFork();
        if (!res) {
            return res;
        }

        CDataStream ss(metadata, SER_NETWORK, PROTOCOL_VERSION);
        // serialize poolId as raw integer
        ss >> obj.poolId.v;
        ss >> obj.status;
        ss >> obj.commission;
        ss >> obj.ownerAddress;

        // Read custom pool rewards
        if (static_cast<int>(height) >= consensus.ClarkeQuayHeight && !ss.empty()) {
            ss >> obj.rewards;
        }

        if (!ss.empty()) {
            return Res::Err("deserialization failed: excess %d bytes", ss.size());
        }
        return Res::Ok();
    }

    Res operator()(CGovernanceMessage& obj) const {
        auto res = isPostBayfrontFork();
        if (!res) {
            return res;
        }
        std::string name;
        CDataStream ss(metadata, SER_NETWORK, PROTOCOL_VERSION);
        while(!ss.empty()) {
            ss >> name;
            auto var = GovVariable::Create(name);
            if (!var) {
                return Res::Err("'%s': variable does not registered", name);
            }
            ss >> *var;
            obj.govs.insert(std::move(var));
        }
        return Res::Ok();
    }

    Res operator()(CAppointOracleMessage& obj) const {
        auto res = isPostEunosFork();
        return !res ? res : serialize(obj);
    }

    Res operator()(CRemoveOracleAppointMessage& obj) const {
        auto res = isPostEunosFork();
        return !res ? res : serialize(obj);
    }

    Res operator()(CUpdateOracleAppointMessage& obj) const {
        auto res = isPostEunosFork();
        return !res ? res : serialize(obj);
    }

    Res operator()(CSetOracleDataMessage& obj) const {
        auto res = isPostEunosFork();
        return !res ? res : serialize(obj);
    }

    Res operator()(CICXCreateOrderMessage& obj) const {
        auto res = isPostEunosFork();
        return !res ? res : serialize(obj);
    }

    Res operator()(CICXMakeOfferMessage& obj) const {
        auto res = isPostEunosFork();
        return !res ? res : serialize(obj);
    }

    Res operator()(CICXSubmitDFCHTLCMessage& obj) const {
        auto res = isPostEunosFork();
        return !res ? res : serialize(obj);
    }

    Res operator()(CICXSubmitEXTHTLCMessage& obj) const {
        auto res = isPostEunosFork();
        return !res ? res : serialize(obj);
    }

    Res operator()(CICXClaimDFCHTLCMessage& obj) const {
        auto res = isPostEunosFork();
        return !res ? res : serialize(obj);
    }

    Res operator()(CICXCloseOrderMessage& obj) const {
        auto res = isPostEunosFork();
        return !res ? res : serialize(obj);
    }

    Res operator()(CICXCloseOfferMessage& obj) const {
        auto res = isPostEunosFork();
        return !res ? res : serialize(obj);
    }

<<<<<<< HEAD
    Res operator()(CCreatePropMessage& obj) const {
=======
    Res operator()(CLoanSetCollateralTokenMessage& obj) const {
>>>>>>> 13cc9108
        auto res = isPostFortCanningFork();
        return !res ? res : serialize(obj);
    }

<<<<<<< HEAD
    Res operator()(CPropVoteMessage& obj) const {
=======
    Res operator()(CLoanSetLoanTokenMessage& obj) const {
        auto res = isPostFortCanningFork();
        return !res ? res : serialize(obj);
    }

    Res operator()(CLoanUpdateLoanTokenMessage& obj) const {
        auto res = isPostFortCanningFork();
        return !res ? res : serialize(obj);
    }

    Res operator()(CLoanSchemeMessage& obj) const {
        auto res = isPostFortCanningFork();
        return !res ? res : serialize(obj);
    }

    Res operator()(CDefaultLoanSchemeMessage& obj) const {
        auto res = isPostFortCanningFork();
        return !res ? res : serialize(obj);
    }

    Res operator()(CDestroyLoanSchemeMessage& obj) const {
        auto res = isPostFortCanningFork();
        return !res ? res : serialize(obj);
    }

    Res operator()(CVaultMessage& obj) const {
        auto res = isPostFortCanningFork();
        return !res ? res : serialize(obj);
    }

    Res operator()(CUpdateVaultMessage& obj) const {
        auto res = isPostFortCanningFork();
        return !res ? res : serialize(obj);
    }

    Res operator()(CDepositToVaultMessage& obj) const {
        auto res = isPostFortCanningFork();
        return !res ? res : serialize(obj);
    }

    Res operator()(CLoanTakeLoanMessage& obj) const {
        auto res = isPostFortCanningFork();
        return !res ? res : serialize(obj);
    }

    Res operator()(CAuctionBidMessage& obj) const {
>>>>>>> 13cc9108
        auto res = isPostFortCanningFork();
        return !res ? res : serialize(obj);
    }

    Res operator()(CCustomTxMessageNone&) const {
        return Res::Ok();
    }
};

class CCustomTxVisitor : public boost::static_visitor<Res>
{
protected:
    uint32_t height;
    CCustomCSView& mnview;
    const CTransaction& tx;
    const CCoinsViewCache& coins;
    const Consensus::Params& consensus;

public:
    CCustomTxVisitor(const CTransaction& tx,
                     uint32_t height,
                     const CCoinsViewCache& coins,
                     CCustomCSView& mnview,
                     const Consensus::Params& consensus)

        : height(height), mnview(mnview), tx(tx), coins(coins), consensus(consensus) {}

    bool HasAuth(const CScript& auth) const {
        for (const auto& input : tx.vin) {
            const Coin& coin = coins.AccessCoin(input.prevout);
            if (!coin.IsSpent() && coin.out.scriptPubKey == auth) {
                return true;
            }
        }
        return false;
    }

    Res HasCollateralAuth(const uint256& collateralTx) const {
        const Coin& auth = coins.AccessCoin(COutPoint(collateralTx, 1)); // always n=1 output
        if (!HasAuth(auth.out.scriptPubKey)) {
            return Res::Err("tx must have at least one input from the owner");
        }
        return Res::Ok();
    }

    Res HasFoundationAuth() const {
        for (const auto& input : tx.vin) {
            const Coin& coin = coins.AccessCoin(input.prevout);
            if (!coin.IsSpent() && consensus.foundationMembers.count(coin.out.scriptPubKey) > 0) {
                return Res::Ok();
            }
        }
        return Res::Err("tx not from foundation member");
    }

    Res CheckMasternodeCreationTx() const {
        if (tx.vout.size() < 2
        || tx.vout[0].nValue < GetMnCreationFee(height) || tx.vout[0].nTokenId != DCT_ID{0}
        || tx.vout[1].nValue != GetMnCollateralAmount(height) || tx.vout[1].nTokenId != DCT_ID{0}) {
            return Res::Err("malformed tx vouts (wrong creation fee or collateral amount)");
        }
        return Res::Ok();
    }

    Res CheckTokenCreationTx() const {
        if (tx.vout.size() < 2
        || tx.vout[0].nValue < GetTokenCreationFee(height) || tx.vout[0].nTokenId != DCT_ID{0}
        || tx.vout[1].nValue != GetTokenCollateralAmount() || tx.vout[1].nTokenId != DCT_ID{0}) {
            return Res::Err("malformed tx vouts (wrong creation fee or collateral amount)");
        }
        return Res::Ok();
    }

    Res CheckCustomTx() const {
        if (static_cast<int>(height) < consensus.EunosPayaHeight && tx.vout.size() != 2) {
            return Res::Err("malformed tx vouts ((wrong number of vouts)");
        }
        if (static_cast<int>(height) >= consensus.EunosPayaHeight && tx.vout[0].nValue != 0) {
            return Res::Err("malformed tx vouts, first vout must be OP_RETURN vout with value 0");
        }
        return Res::Ok();
    }

    Res CheckProposalTx(CPropType type) const {
        if (tx.vout.empty() // just in any case
        || tx.vout[0].nValue < GetPropsCreationFee(height, type) || tx.vout[0].nTokenId != DCT_ID{0}) {
            return Res::Err("malformed tx vouts (wrong creation fee)");
        }
        return Res::Ok();
    }

    Res ICXTransfer(DCT_ID id, CAmount amount, CScript const & from, CScript const & to) const {
        assert(!from.empty() || !to.empty());

        CTokenAmount tokenAmount{id, amount};
        // if "from" not supplied it will only add balance on "to" address
        if (!from.empty()) {
            auto res = mnview.SubBalance(from, tokenAmount);
            if (!res)
                return res;
        }

        // if "to" not supplied it will only sub balance from "form" address
        if (!to.empty()) {
            auto res = mnview.AddBalance(to,tokenAmount);
            if (!res)
                return res;
        }

        return Res::Ok();
    }

    DCT_ID FindTokenByPartialSymbolName(const std::string& symbol) const {
        DCT_ID res{0};
        mnview.ForEachToken([&](DCT_ID id, CTokenImplementation token) {
            if (token.symbol.find(symbol) == 0) {
                res = id;
                return false;
            }
            return true;
        }, DCT_ID{1});
        assert(res.v != 0);
        return res;
    }

    CPoolPair GetBTCDFIPoolPair() const {
        auto BTC = FindTokenByPartialSymbolName(CICXOrder::TOKEN_BTC);
        auto pair = mnview.GetPoolPair(BTC, DCT_ID{0});
        assert(pair);
        return std::move(pair->second);
    }

    CAmount GetDFIperBTC() const {
        auto BTCDFIPoolPair = GetBTCDFIPoolPair();
        if (BTCDFIPoolPair.idTokenA == DCT_ID({0}))
            return (arith_uint256(BTCDFIPoolPair.reserveA) * arith_uint256(COIN) / BTCDFIPoolPair.reserveB).GetLow64();
        return (arith_uint256(BTCDFIPoolPair.reserveB) * arith_uint256(COIN) / BTCDFIPoolPair.reserveA).GetLow64();
    }

    CAmount CalculateTakerFee(CAmount amount) const {
        return (arith_uint256(amount) * arith_uint256(mnview.ICXGetTakerFeePerBTC()) / arith_uint256(COIN)
              * arith_uint256(GetDFIperBTC()) / arith_uint256(COIN)).GetLow64();
    }

    ResVal<CScript> MintableToken(DCT_ID id, const CTokenImplementation& token) const {
        if (token.destructionTx != uint256{}) {
            return Res::Err("token %s already destroyed at height %i by tx %s", token.symbol,
                            token.destructionHeight, token.destructionTx.GetHex());
        }
        const Coin& auth = coins.AccessCoin(COutPoint(token.creationTx, 1)); // always n=1 output

        // pre-bayfront logic:
        if (static_cast<int>(height) < consensus.BayfrontHeight) {
            if (id < CTokensView::DCT_ID_START) {
                return Res::Err("token %s is a 'stable coin', can't mint stable coin!", id.ToString());
            }

            if (!HasAuth(auth.out.scriptPubKey)) {
                return Res::Err("tx must have at least one input from token owner");
            }
            return {auth.out.scriptPubKey, Res::Ok()};
        }

        if (id == DCT_ID{0}) {
            return Res::Err("can't mint default DFI coin!");
        }

        if (token.IsPoolShare()) {
            return Res::Err("can't mint LPS token %s!", id.ToString());
        }
        // may be different logic with LPS, so, dedicated check:
        if (!token.IsMintable()) {
            return Res::Err("token %s is not mintable!", id.ToString());
        }

        if (!HasAuth(auth.out.scriptPubKey)) { // in the case of DAT, it's ok to do not check foundation auth cause exact DAT owner is foundation member himself
            if (!token.IsDAT()) {
                return Res::Err("tx must have at least one input from token owner");
            } else if (!HasFoundationAuth()) { // Is a DAT, check founders auth
                return Res::Err("token is DAT and tx not from foundation member");
            }
        }

        return {auth.out.scriptPubKey, Res::Ok()};
    }

    Res eraseEmptyBalances(TAmounts& balances) const {
        for (auto it = balances.begin(), next_it = it; it != balances.end(); it = next_it) {
            ++next_it;

            auto token = mnview.GetToken(it->first);
            if (!token) {
                return Res::Err("reward token %d does not exist!", it->first.v);
            }

            if (it->second == 0) {
                balances.erase(it);
            }
        }
        return Res::Ok();
    }

    Res setShares(const CScript& owner, const TAmounts& balances) const {
        for (const auto& balance : balances) {
            auto token = mnview.GetToken(balance.first);
            if (token && token->IsPoolShare()) {
                const auto bal = mnview.GetBalance(owner, balance.first);
                if (bal.nValue == balance.second) {
                    auto res = mnview.SetShare(balance.first, owner, height);
                    if (!res) {
                        return res;
                    }
                }
            }
        }
        return Res::Ok();
    }

    Res delShares(const CScript& owner, const TAmounts& balances) const {
        for (const auto& kv : balances) {
            auto token = mnview.GetToken(kv.first);
            if (token && token->IsPoolShare()) {
                const auto balance = mnview.GetBalance(owner, kv.first);
                if (balance.nValue == 0) {
                    auto res = mnview.DelShare(kv.first, owner);
                    if (!res) {
                        return res;
                    }
                }
            }
        }
        return Res::Ok();
    }

    // we need proxy view to prevent add/sub balance record
    void CalculateOwnerRewards(const CScript& owner) const {
        CCustomCSView view(mnview);
        view.CalculateOwnerRewards(owner, height);
        view.Flush();
    }

    Res subBalanceDelShares(const CScript& owner, const CBalances& balance) const {
        CalculateOwnerRewards(owner);
        auto res = mnview.SubBalances(owner, balance);
        if (!res) {
            return Res::ErrCode(CustomTxErrCodes::NotEnoughBalance, res.msg);
        }
        return delShares(owner, balance.balances);
    }

    Res addBalanceSetShares(const CScript& owner, const CBalances& balance) const {
        CalculateOwnerRewards(owner);
        auto res = mnview.AddBalances(owner, balance);
        return !res ? res : setShares(owner, balance.balances);
    }

    Res addBalancesSetShares(const CAccounts& accounts) const {
        for (const auto& account : accounts) {
            auto res = addBalanceSetShares(account.first, account.second);
            if (!res) {
                return res;
            }
        }
        return Res::Ok();
    }

    Res subBalancesDelShares(const CAccounts& accounts) const {
        for (const auto& account : accounts) {
            auto res = subBalanceDelShares(account.first, account.second);
            if (!res) {
                return res;
            }
        }
        return Res::Ok();
    }

    Res normalizeTokenCurrencyPair(std::set<CTokenCurrencyPair>& tokenCurrency) const {
        std::set<CTokenCurrencyPair> trimmed;
        for (const auto& pair : tokenCurrency) {
            auto token = trim_ws(pair.first).substr(0, CToken::MAX_TOKEN_SYMBOL_LENGTH);
            auto currency = trim_ws(pair.second).substr(0, CToken::MAX_TOKEN_SYMBOL_LENGTH);
            if (token.empty() || currency.empty()) {
                return Res::Err("empty token / currency");
            }
            trimmed.emplace(token, currency);
        }
        tokenCurrency = std::move(trimmed);
        return Res::Ok();
    }
};

class CCustomTxApplyVisitor : public CCustomTxVisitor
{
    uint64_t time;
public:
    CCustomTxApplyVisitor(const CTransaction& tx,
                          uint32_t height,
                          const CCoinsViewCache& coins,
                          CCustomCSView& mnview,
                          const Consensus::Params& consensus,
                          uint64_t time)

        : CCustomTxVisitor(tx, height, coins, mnview, consensus), time(time) {}

    Res operator()(const CCreateMasterNodeMessage& obj) const {
        auto res = CheckMasternodeCreationTx();
        if (!res) {
            return res;
        }

        if (height >= static_cast<uint32_t>(Params().GetConsensus().EunosHeight) && !HasAuth(tx.vout[1].scriptPubKey)) {
            return Res::Err("masternode creation needs owner auth");
        }

        if (height >= static_cast<uint32_t>(Params().GetConsensus().EunosPayaHeight)) {
            switch(obj.timelock) {
                case CMasternode::ZEROYEAR:
                case CMasternode::FIVEYEAR:
                case CMasternode::TENYEAR:
                    break;
                default:
                    return Res::Err("Timelock must be set to either 0, 5 or 10 years");
            }
        } else if (obj.timelock != 0) {
            return Res::Err("collateral timelock cannot be set below EunosPaya");
        }

        CMasternode node;
        CTxDestination dest;
        if (ExtractDestination(tx.vout[1].scriptPubKey, dest)) {
            if (dest.which() == PKHashType) {
                node.ownerType = 1;
                node.ownerAuthAddress = CKeyID(*boost::get<PKHash>(&dest));
            } else if (dest.which() == WitV0KeyHashType) {
                node.ownerType = 4;
                node.ownerAuthAddress = CKeyID(*boost::get<WitnessV0KeyHash>(&dest));
            }
        }
        node.creationHeight = height;
        node.operatorType = obj.operatorType;
        node.operatorAuthAddress = obj.operatorAuthAddress;
        res = mnview.CreateMasternode(tx.GetHash(), node, obj.timelock);
        // Build coinage from the point of masternode creation
        if (res) {
            if (height >= static_cast<uint32_t>(Params().GetConsensus().EunosPayaHeight)) {
                for (uint8_t i{0}; i < SUBNODE_COUNT; ++i) {
                    mnview.SetSubNodesBlockTime(node.operatorAuthAddress, static_cast<uint32_t>(height), i, time);
                }
            } else if (height >= static_cast<uint32_t>(Params().GetConsensus().DakotaCrescentHeight)) {
                mnview.SetMasternodeLastBlockTime(node.operatorAuthAddress, static_cast<uint32_t>(height), time);
            }
        }
        return res;
    }

    Res operator()(const CResignMasterNodeMessage& obj) const {
        auto res = HasCollateralAuth(obj);
        return !res ? res : mnview.ResignMasternode(obj, tx.GetHash(), height);
    }

    Res operator()(const CCreateTokenMessage& obj) const {
        auto res = CheckTokenCreationTx();
        if (!res) {
            return res;
        }

        CTokenImplementation token;
        static_cast<CToken&>(token) = obj;

        token.symbol = trim_ws(token.symbol).substr(0, CToken::MAX_TOKEN_SYMBOL_LENGTH);
        token.name = trim_ws(token.name).substr(0, CToken::MAX_TOKEN_NAME_LENGTH);
        token.creationTx = tx.GetHash();
        token.creationHeight = height;

        //check foundation auth
        if (token.IsDAT() && !HasFoundationAuth()) {
            return Res::Err("tx not from foundation member");
        }

        if (static_cast<int>(height) >= consensus.BayfrontHeight) { // formal compatibility if someone cheat and create LPS token on the pre-bayfront node
            if (token.IsPoolShare()) {
                return Res::Err("Cant't manually create 'Liquidity Pool Share' token; use poolpair creation");
            }
        }

        return mnview.CreateToken(token, static_cast<int>(height) < consensus.BayfrontHeight);
    }

    Res operator()(const CUpdateTokenPreAMKMessage& obj) const {
        auto pair = mnview.GetTokenByCreationTx(obj.tokenTx);
        if (!pair) {
            return Res::Err("token with creationTx %s does not exist", obj.tokenTx.ToString());
        }
        const auto& token = pair->second;

        //check foundation auth
        auto res = HasFoundationAuth();

        if (token.IsDAT() != obj.isDAT && pair->first >= CTokensView::DCT_ID_START) {
            CToken newToken = static_cast<CToken>(token); // keeps old and triggers only DAT!
            newToken.flags ^= (uint8_t)CToken::TokenFlags::DAT;

            return !res ? res : mnview.UpdateToken(token.creationTx, newToken, true);
        }
        return res;
    }

    Res operator()(const CUpdateTokenMessage& obj) const {
        auto pair = mnview.GetTokenByCreationTx(obj.tokenTx);
        if (!pair) {
            return Res::Err("token with creationTx %s does not exist", obj.tokenTx.ToString());
        }
        if (pair->first == DCT_ID{0}) {
            return Res::Err("Can't alter DFI token!"); // may be redundant cause DFI is 'finalized'
        }

        const auto& token = pair->second;

        // need to check it exectly here cause lps has no collateral auth (that checked next)
        if (token.IsPoolShare()) {
            return Res::Err("token %s is the LPS token! Can't alter pool share's tokens!", obj.tokenTx.ToString());
        }

        // check auth, depends from token's "origins"
        const Coin& auth = coins.AccessCoin(COutPoint(token.creationTx, 1)); // always n=1 output
        bool isFoundersToken = consensus.foundationMembers.count(auth.out.scriptPubKey) > 0;

        auto res = Res::Ok();
        if (isFoundersToken && !(res = HasFoundationAuth())) {
            return res;
        } else if (!(res = HasCollateralAuth(token.creationTx))) {
            return res;
        }

        // Check for isDAT change in non-foundation token after set height
        if (static_cast<int>(height) >= consensus.BayfrontMarinaHeight) {
            //check foundation auth
            if (obj.token.IsDAT() != token.IsDAT() && !HasFoundationAuth()) { //no need to check Authority if we don't create isDAT
                return Res::Err("can't set isDAT to true, tx not from foundation member");
            }
        }

        auto updatedToken = obj.token;
        if (height >= consensus.FortCanningHeight) {
            updatedToken.symbol = trim_ws(updatedToken.symbol).substr(0, CToken::MAX_TOKEN_SYMBOL_LENGTH);
        }

        return mnview.UpdateToken(token.creationTx, updatedToken, false);
    }

    Res operator()(const CMintTokensMessage& obj) const {
        // check auth and increase balance of token's owner
        for (const auto& kv : obj.balances) {
            DCT_ID tokenId = kv.first;

            auto token = mnview.GetToken(kv.first);
            if (!token) {
                return Res::Err("token %s does not exist!", tokenId.ToString());
            }
            auto tokenImpl = static_cast<const CTokenImplementation&>(*token);

            auto mintable = MintableToken(tokenId, tokenImpl);
            if (!mintable) {
                return std::move(mintable);
            }
            auto minted = mnview.AddMintedTokens(tokenImpl.creationTx, kv.second);
            if (!minted) {
                return minted;
            }
            CalculateOwnerRewards(*mintable.val);
            auto res = mnview.AddBalance(*mintable.val, CTokenAmount{kv.first, kv.second});
            if (!res) {
                return res;
            }
        }
        return Res::Ok();
    }

    Res operator()(const CCreatePoolPairMessage& obj) const {
        //check foundation auth
        if (!HasFoundationAuth()) {
            return Res::Err("tx not from foundation member");
        }
        if (obj.poolPair.commission < 0 || obj.poolPair.commission > COIN) {
            return Res::Err("wrong commission");
        }

        /// @todo ownerAddress validity checked only in rpc. is it enough?
        CPoolPair poolPair(obj.poolPair);
        auto pairSymbol = obj.pairSymbol;
        poolPair.creationTx = tx.GetHash();
        poolPair.creationHeight = height;
        auto& rewards = poolPair.rewards;

        auto tokenA = mnview.GetToken(poolPair.idTokenA);
        if (!tokenA) {
            return Res::Err("token %s does not exist!", poolPair.idTokenA.ToString());
        }

        auto tokenB = mnview.GetToken(poolPair.idTokenB);
        if (!tokenB) {
            return Res::Err("token %s does not exist!", poolPair.idTokenB.ToString());
        }

        const auto symbolLength = height >= consensus.FortCanningHeight ? CToken::MAX_TOKEN_POOLPAIR_LENGTH : CToken::MAX_TOKEN_SYMBOL_LENGTH;
        if (pairSymbol.empty()) {
            pairSymbol = trim_ws(tokenA->symbol + "-" + tokenB->symbol).substr(0, symbolLength);
        } else {
            pairSymbol = trim_ws(pairSymbol).substr(0, symbolLength);
        }

        CTokenImplementation token;
        token.flags = (uint8_t)CToken::TokenFlags::DAT |
                      (uint8_t)CToken::TokenFlags::LPS |
                      (uint8_t)CToken::TokenFlags::Tradeable |
                      (uint8_t)CToken::TokenFlags::Finalized;

        token.name = trim_ws(tokenA->name + "-" + tokenB->name).substr(0, CToken::MAX_TOKEN_NAME_LENGTH);
        token.symbol = pairSymbol;
        token.creationTx = tx.GetHash();
        token.creationHeight = height;

        auto tokenId = mnview.CreateToken(token, false);
        if (!tokenId) {
            return std::move(tokenId);
        }

        rewards = obj.rewards;
        if (!rewards.balances.empty()) {
            // Check tokens exist and remove empty reward amounts
            auto res = eraseEmptyBalances(rewards.balances);
            if (!res) {
                return res;
            }
        }

        return mnview.SetPoolPair(tokenId, height, poolPair);
    }

    Res operator()(const CUpdatePoolPairMessage& obj) const {
        //check foundation auth
        if (!HasFoundationAuth()) {
            return Res::Err("tx not from foundation member");
        }

        auto rewards = obj.rewards;
        if (!rewards.balances.empty()) {
            // Check for special case to wipe rewards
            if (!(rewards.balances.size() == 1 && rewards.balances.cbegin()->first == DCT_ID{std::numeric_limits<uint32_t>::max()}
            && rewards.balances.cbegin()->second == std::numeric_limits<CAmount>::max())) {
                // Check if tokens exist and remove empty reward amounts
                auto res = eraseEmptyBalances(rewards.balances);
                if (!res) {
                    return res;
                }
            }
        }
        return mnview.UpdatePoolPair(obj.poolId, height, obj.status, obj.commission, obj.ownerAddress, rewards);
    }

    Res operator()(const CPoolSwapMessage& obj) const {
        // check auth
        if (!HasAuth(obj.from)) {
            return Res::Err("tx must have at least one input from account owner");
        }

        return CPoolSwap(obj, height).ExecuteSwap(mnview, obj.poolIDs);
    }

    Res operator()(const CLiquidityMessage& obj) const {
        CBalances sumTx = SumAllTransfers(obj.from);
        if (sumTx.balances.size() != 2) {
            return Res::Err("the pool pair requires two tokens");
        }

        std::pair<DCT_ID, CAmount> amountA = *sumTx.balances.begin();
        std::pair<DCT_ID, CAmount> amountB = *(std::next(sumTx.balances.begin(), 1));

        // checked internally too. remove here?
        if (amountA.second <= 0 || amountB.second <= 0) {
            return Res::Err("amount cannot be less than or equal to zero");
        }

        auto pair = mnview.GetPoolPair(amountA.first, amountB.first);
        if (!pair) {
            return Res::Err("there is no such pool pair");
        }

        for (const auto& kv : obj.from) {
            if (!HasAuth(kv.first)) {
                return Res::Err("tx must have at least one input from account owner");
            }
        }

        for (const auto& kv : obj.from) {
            CalculateOwnerRewards(kv.first);
            auto res = mnview.SubBalances(kv.first, kv.second);
            if (!res) {
                return res;
            }
        }

        const auto& lpTokenID = pair->first;
        auto& pool = pair->second;

        // normalize A & B to correspond poolpair's tokens
        if (amountA.first != pool.idTokenA) {
            std::swap(amountA, amountB);
        }

        bool slippageProtection = static_cast<int>(height) >= consensus.BayfrontMarinaHeight;
        auto res = pool.AddLiquidity(amountA.second, amountB.second, [&] /*onMint*/(CAmount liqAmount) {

            CBalances balance{TAmounts{{lpTokenID, liqAmount}}};
            return addBalanceSetShares(obj.shareAddress, balance);
        }, slippageProtection);

        return !res ? res : mnview.SetPoolPair(lpTokenID, height, pool);
    }

    Res operator()(const CRemoveLiquidityMessage& obj) const {
        const auto& from = obj.from;
        auto amount = obj.amount;

        // checked internally too. remove here?
        if (amount.nValue <= 0) {
            return Res::Err("amount cannot be less than or equal to zero");
        }

        auto pair = mnview.GetPoolPair(amount.nTokenId);
        if (!pair) {
            return Res::Err("there is no such pool pair");
        }

        if (!HasAuth(from)) {
            return Res::Err("tx must have at least one input from account owner");
        }

        CPoolPair& pool = pair.get();

        // subtract liq.balance BEFORE RemoveLiquidity call to check balance correctness
        {
            CBalances balance{TAmounts{{amount.nTokenId, amount.nValue}}};
            auto res = subBalanceDelShares(from, balance);
            if (!res) {
                return res;
            }
        }

        auto res = pool.RemoveLiquidity(amount.nValue, [&] (CAmount amountA, CAmount amountB) {

            CalculateOwnerRewards(from);
            CBalances balances{TAmounts{{pool.idTokenA, amountA}, {pool.idTokenB, amountB}}};
            return mnview.AddBalances(from, balances);
        });

        return !res ? res : mnview.SetPoolPair(amount.nTokenId, height, pool);
    }

    Res operator()(const CUtxosToAccountMessage& obj) const {
        // check enough tokens are "burnt"
        const auto burnt = BurntTokens(tx);
        if (!burnt) {
            return burnt;
        }

        const auto mustBeBurnt = SumAllTransfers(obj.to);
        if (*burnt.val != mustBeBurnt) {
            return Res::Err("transfer tokens mismatch burnt tokens: (%s) != (%s)", mustBeBurnt.ToString(), burnt.val->ToString());
        }

        // transfer
        return addBalancesSetShares(obj.to);
    }

    Res operator()(const CAccountToUtxosMessage& obj) const {
        // check auth
        if (!HasAuth(obj.from)) {
            return Res::Err("tx must have at least one input from account owner");
        }

        // check that all tokens are minted, and no excess tokens are minted
        auto minted = MintedTokens(tx, obj.mintingOutputsStart);
        if (!minted) {
            return std::move(minted);
        }

        if (obj.balances != *minted.val) {
            return Res::Err("amount of minted tokens in UTXOs and metadata do not match: (%s) != (%s)", minted.val->ToString(), obj.balances.ToString());
        }

        // block for non-DFI transactions
        for (const auto& kv : obj.balances.balances) {
            const DCT_ID& tokenId = kv.first;
            if (tokenId != DCT_ID{0}) {
                return Res::Err("only available for DFI transactions");
            }
        }

        // transfer
        return subBalanceDelShares(obj.from, obj.balances);
    }

    Res operator()(const CAccountToAccountMessage& obj) const {
        // check auth
        if (!HasAuth(obj.from)) {
            return Res::Err("tx must have at least one input from account owner");
        }

        // transfer
        auto res = subBalanceDelShares(obj.from, SumAllTransfers(obj.to));
        return !res ? res : addBalancesSetShares(obj.to);
    }

    Res operator()(const CAnyAccountsToAccountsMessage& obj) const {
        // check auth
        for (const auto& kv : obj.from) {
            if (!HasAuth(kv.first)) {
                return Res::Err("tx must have at least one input from account owner");
            }
        }

        // compare
        const auto sumFrom = SumAllTransfers(obj.from);
        const auto sumTo = SumAllTransfers(obj.to);

        if (sumFrom != sumTo) {
            return Res::Err("sum of inputs (from) != sum of outputs (to)");
        }

        // transfer
        // substraction
        auto res = subBalancesDelShares(obj.from);
        // addition
        return !res ? res : addBalancesSetShares(obj.to);
    }

    Res operator()(const CGovernanceMessage& obj) const {
        //check foundation auth
        if (!HasFoundationAuth()) {
            return Res::Err("tx not from foundation member");
        }
        for(const auto& var : obj.govs) {
            auto result = var->Validate(mnview);
            if (!result) {
                return Res::Err("%s: %s", var->GetName(), result.msg);
            }
            auto res = var->Apply(mnview, height);
            if (!res) {
                return Res::Err("%s: %s", var->GetName(), res.msg);
            }
            auto add = mnview.SetVariable(*var);
            if (!add) {
                return Res::Err("%s: %s", var->GetName(), add.msg);
            }
        }
        return Res::Ok();
    }

    Res operator()(const CAppointOracleMessage& obj) const {
        if (!HasFoundationAuth()) {
            return Res::Err("tx not from foundation member");
        }
        COracle oracle;
        static_cast<CAppointOracleMessage&>(oracle) = obj;
        auto res = normalizeTokenCurrencyPair(oracle.availablePairs);
        return !res ? res : mnview.AppointOracle(tx.GetHash(), oracle);
    }

    Res operator()(const CUpdateOracleAppointMessage& obj) const {
        if (!HasFoundationAuth()) {
            return Res::Err("tx not from foundation member");
        }
        COracle oracle;
        static_cast<CAppointOracleMessage&>(oracle) = obj.newOracleAppoint;
        auto res = normalizeTokenCurrencyPair(oracle.availablePairs);
        return !res ? res : mnview.UpdateOracle(obj.oracleId, std::move(oracle));
    }

    Res operator()(const CRemoveOracleAppointMessage& obj) const {
        if (!HasFoundationAuth()) {
            return Res::Err("tx not from foundation member");
        }
        return mnview.RemoveOracle(obj.oracleId);
    }

    Res operator()(const CSetOracleDataMessage& obj) const {

        auto oracle = mnview.GetOracleData(obj.oracleId);
        if (!oracle) {
            return Res::Err("failed to retrieve oracle <%s> from database", obj.oracleId.GetHex());
        }
        if (!HasAuth(oracle.val->oracleAddress)) {
            return Res::Err("tx must have at least one input from account owner");
        }
        return mnview.SetOracleData(obj.oracleId, obj.timestamp, obj.tokenPrices);
    }

    Res operator()(const CICXCreateOrderMessage& obj) const {
        auto res = CheckCustomTx();
        if (!res)
            return res;

        CICXOrderImplemetation order;
        static_cast<CICXOrder&>(order) = obj;

        order.creationTx = tx.GetHash();
        order.creationHeight = height;

        if (!HasAuth(order.ownerAddress))
            return Res::Err("tx must have at least one input from order owner");

        if (!mnview.GetToken(order.idToken))
            return Res::Err("token %s does not exist!", order.idToken.ToString());

        if (order.orderType == CICXOrder::TYPE_INTERNAL) {
            if (!order.receivePubkey.IsFullyValid())
                return Res::Err("receivePubkey must be valid pubkey");

            // subtract the balance from tokenFrom to dedicate them for the order
            CScript txidAddr(order.creationTx.begin(), order.creationTx.end());
            CalculateOwnerRewards(order.ownerAddress);
            res = ICXTransfer(order.idToken, order.amountFrom, order.ownerAddress, txidAddr);
        }

        return !res ? res : mnview.ICXCreateOrder(order);
    }

    Res operator()(const CICXMakeOfferMessage& obj) const {
        auto res = CheckCustomTx();
        if (!res)
            return res;

        CICXMakeOfferImplemetation makeoffer;
        static_cast<CICXMakeOffer&>(makeoffer) = obj;

        makeoffer.creationTx = tx.GetHash();
        makeoffer.creationHeight = height;

        if (!HasAuth(makeoffer.ownerAddress))
            return Res::Err("tx must have at least one input from order owner");

        auto order = mnview.GetICXOrderByCreationTx(makeoffer.orderTx);
        if (!order)
            return Res::Err("order with creation tx " + makeoffer.orderTx.GetHex() + " does not exists!");

        auto expiry = static_cast<int>(height) < consensus.EunosPayaHeight ? CICXMakeOffer::DEFAULT_EXPIRY : CICXMakeOffer::EUNOSPAYA_DEFAULT_EXPIRY;

        if (makeoffer.expiry < expiry)
            return Res::Err("offer expiry must be greater than %d!", expiry - 1);

        CScript txidAddr(makeoffer.creationTx.begin(), makeoffer.creationTx.end());

        if (order->orderType == CICXOrder::TYPE_INTERNAL) {
            // calculating takerFee
            makeoffer.takerFee = CalculateTakerFee(makeoffer.amount);
        } else if (order->orderType == CICXOrder::TYPE_EXTERNAL) {
            if (!makeoffer.receivePubkey.IsFullyValid())
                return Res::Err("receivePubkey must be valid pubkey");

            // calculating takerFee
            CAmount BTCAmount(static_cast<CAmount>((arith_uint256(makeoffer.amount) * arith_uint256(COIN) / arith_uint256(order->orderPrice)).GetLow64()));
            makeoffer.takerFee = CalculateTakerFee(BTCAmount);
        }

        // locking takerFee in offer txidaddr
        CalculateOwnerRewards(makeoffer.ownerAddress);
        res = ICXTransfer(DCT_ID{0}, makeoffer.takerFee, makeoffer.ownerAddress, txidAddr);

        return !res ? res : mnview.ICXMakeOffer(makeoffer);
    }

    Res operator()(const CICXSubmitDFCHTLCMessage& obj) const {
        auto res = CheckCustomTx();
        if (!res) {
            return res;
        }

        CICXSubmitDFCHTLCImplemetation submitdfchtlc;
        static_cast<CICXSubmitDFCHTLC&>(submitdfchtlc) = obj;

        submitdfchtlc.creationTx = tx.GetHash();
        submitdfchtlc.creationHeight = height;

        auto offer = mnview.GetICXMakeOfferByCreationTx(submitdfchtlc.offerTx);
        if (!offer)
            return Res::Err("offer with creation tx %s does not exists!", submitdfchtlc.offerTx.GetHex());

        auto order = mnview.GetICXOrderByCreationTx(offer->orderTx);
        if (!order)
            return Res::Err("order with creation tx %s does not exists!", offer->orderTx.GetHex());

        if (order->creationHeight + order->expiry < height + submitdfchtlc.timeout)
            return Res::Err("order will expire before dfc htlc expires!");

        if (mnview.HasICXSubmitDFCHTLCOpen(submitdfchtlc.offerTx))
            return Res::Err("dfc htlc already submitted!");

        CScript srcAddr;
        if (order->orderType == CICXOrder::TYPE_INTERNAL) {

            // check auth
            if (!HasAuth(order->ownerAddress))
                return Res::Err("tx must have at least one input from order owner");

            if (!mnview.HasICXMakeOfferOpen(offer->orderTx, submitdfchtlc.offerTx))
                return Res::Err("offerTx (%s) has expired", submitdfchtlc.offerTx.GetHex());

            uint32_t timeout;
            if (static_cast<int>(height) < consensus.EunosPayaHeight)
                timeout = CICXSubmitDFCHTLC::MINIMUM_TIMEOUT;
            else
                timeout = CICXSubmitDFCHTLC::EUNOSPAYA_MINIMUM_TIMEOUT;

            if (submitdfchtlc.timeout < timeout)
                return Res::Err("timeout must be greater than %d", timeout - 1);

            srcAddr = CScript(order->creationTx.begin(), order->creationTx.end());

            CScript offerTxidAddr(offer->creationTx.begin(), offer->creationTx.end());

            CAmount calcAmount(static_cast<CAmount>((arith_uint256(submitdfchtlc.amount) * arith_uint256(order->orderPrice) / arith_uint256(COIN)).GetLow64()));
            if (calcAmount > offer->amount)
                return Res::Err("amount must be lower or equal the offer one");

            CAmount takerFee = offer->takerFee;
            //EunosPaya: calculating adjusted takerFee only if amount in htlc different than in offer
            if (static_cast<int>(height) >= consensus.EunosPayaHeight)
            {
                if (calcAmount < offer->amount)
                {
                    CAmount BTCAmount(static_cast<CAmount>((arith_uint256(submitdfchtlc.amount) * arith_uint256(order->orderPrice) / arith_uint256(COIN)).GetLow64()));
                    takerFee = static_cast<CAmount>((arith_uint256(BTCAmount) * arith_uint256(offer->takerFee) / arith_uint256(offer->amount)).GetLow64());
                }
            }
            else
            {
                CAmount BTCAmount(static_cast<CAmount>((arith_uint256(submitdfchtlc.amount) * arith_uint256(order->orderPrice) / arith_uint256(COIN)).GetLow64()));
                takerFee = CalculateTakerFee(BTCAmount);
            }

            // refund the rest of locked takerFee if there is difference
            if (offer->takerFee - takerFee) {
                CalculateOwnerRewards(offer->ownerAddress);
                res = ICXTransfer(DCT_ID{0}, offer->takerFee - takerFee, offerTxidAddr, offer->ownerAddress);
                if (!res)
                    return res;

                // update the offer with adjusted takerFee
                offer->takerFee = takerFee;
                mnview.ICXUpdateMakeOffer(*offer);
            }

            // burn takerFee
            res = ICXTransfer(DCT_ID{0}, offer->takerFee, offerTxidAddr, consensus.burnAddress);
            if (!res)
                return res;

            // burn makerDeposit
            CalculateOwnerRewards(order->ownerAddress);
            res = ICXTransfer(DCT_ID{0}, offer->takerFee, order->ownerAddress, consensus.burnAddress);
            if (!res)
                return res;

        } else if (order->orderType == CICXOrder::TYPE_EXTERNAL) {
            // check auth
            if (!HasAuth(offer->ownerAddress))
                return Res::Err("tx must have at least one input from offer owner");

            srcAddr = offer->ownerAddress;
            CalculateOwnerRewards(offer->ownerAddress);

            auto exthtlc = mnview.HasICXSubmitEXTHTLCOpen(submitdfchtlc.offerTx);
            if (!exthtlc)
                return Res::Err("offer (%s) needs to have ext htlc submitted first, but no external htlc found!", submitdfchtlc.offerTx.GetHex());

            CAmount calcAmount(static_cast<CAmount>((arith_uint256(exthtlc->amount) * arith_uint256(order->orderPrice) / arith_uint256(COIN)).GetLow64()));
            if (submitdfchtlc.amount != calcAmount)
                return Res::Err("amount must be equal to calculated exthtlc amount");

            if (submitdfchtlc.hash != exthtlc->hash)
                return Res::Err("Invalid hash, dfc htlc hash is different than extarnal htlc hash - %s != %s",
                        submitdfchtlc.hash.GetHex(),exthtlc->hash.GetHex());

            uint32_t timeout, btcBlocksInDfi;
            if (static_cast<int>(height) < consensus.EunosPayaHeight)
            {
                timeout = CICXSubmitDFCHTLC::MINIMUM_2ND_TIMEOUT;
                btcBlocksInDfi = CICXSubmitEXTHTLC::BTC_BLOCKS_IN_DFI_BLOCKS;
            }
            else
            {
                timeout = CICXSubmitDFCHTLC::EUNOSPAYA_MINIMUM_2ND_TIMEOUT;
                btcBlocksInDfi = CICXSubmitEXTHTLC::BTC_BLOCKS_IN_DFI_BLOCKS;
            }

            if (submitdfchtlc.timeout < timeout)
                return Res::Err("timeout must be greater than %d", timeout - 1);

            if (submitdfchtlc.timeout >= (exthtlc->creationHeight + (exthtlc->timeout * btcBlocksInDfi)) - height)
                return Res::Err("timeout must be less than expiration period of 1st htlc in DFI blocks");
        }

        // subtract the balance from order txidaddr or offer owner address and dedicate them for the dfc htlc
        CScript htlcTxidAddr(submitdfchtlc.creationTx.begin(), submitdfchtlc.creationTx.end());

        res = ICXTransfer(order->idToken, submitdfchtlc.amount, srcAddr, htlcTxidAddr);
        return !res ? res : mnview.ICXSubmitDFCHTLC(submitdfchtlc);
    }

    Res operator()(const CICXSubmitEXTHTLCMessage& obj) const {
        auto res = CheckCustomTx();
        if (!res)
            return res;

        CICXSubmitEXTHTLCImplemetation submitexthtlc;
        static_cast<CICXSubmitEXTHTLC&>(submitexthtlc) = obj;

        submitexthtlc.creationTx = tx.GetHash();
        submitexthtlc.creationHeight = height;

        auto offer = mnview.GetICXMakeOfferByCreationTx(submitexthtlc.offerTx);
        if (!offer)
            return Res::Err("order with creation tx %s does not exists!", submitexthtlc.offerTx.GetHex());

        auto order = mnview.GetICXOrderByCreationTx(offer->orderTx);
        if (!order)
            return Res::Err("order with creation tx %s does not exists!", offer->orderTx.GetHex());

        if (order->creationHeight + order->expiry < height + (submitexthtlc.timeout * CICXSubmitEXTHTLC::BTC_BLOCKS_IN_DFI_BLOCKS))
            return Res::Err("order will expire before ext htlc expires!");

        if (mnview.HasICXSubmitEXTHTLCOpen(submitexthtlc.offerTx))
            return Res::Err("ext htlc already submitted!");

        if (order->orderType == CICXOrder::TYPE_INTERNAL) {

            if (!HasAuth(offer->ownerAddress))
                return Res::Err("tx must have at least one input from offer owner");

            auto dfchtlc = mnview.HasICXSubmitDFCHTLCOpen(submitexthtlc.offerTx);
            if (!dfchtlc)
                return Res::Err("offer (%s) needs to have dfc htlc submitted first, but no dfc htlc found!", submitexthtlc.offerTx.GetHex());

            CAmount calcAmount(static_cast<CAmount>((arith_uint256(dfchtlc->amount) * arith_uint256(order->orderPrice) / arith_uint256(COIN)).GetLow64()));
            if (submitexthtlc.amount != calcAmount)
                return Res::Err("amount must be equal to calculated dfchtlc amount");

            if (submitexthtlc.hash != dfchtlc->hash)
                return Res::Err("Invalid hash, external htlc hash is different than dfc htlc hash");

            uint32_t timeout, btcBlocksInDfi;
            if (static_cast<int>(height) < consensus.EunosPayaHeight)
            {
                timeout = CICXSubmitEXTHTLC::MINIMUM_2ND_TIMEOUT;
                btcBlocksInDfi = CICXSubmitEXTHTLC::BTC_BLOCKS_IN_DFI_BLOCKS;
            }
            else
            {
                timeout = CICXSubmitEXTHTLC::EUNOSPAYA_MINIMUM_2ND_TIMEOUT;
                btcBlocksInDfi = CICXSubmitEXTHTLC::EUNOSPAYA_BTC_BLOCKS_IN_DFI_BLOCKS;
            }

            if (submitexthtlc.timeout < timeout)
                return Res::Err("timeout must be greater than %d", timeout - 1);

            if (submitexthtlc.timeout * btcBlocksInDfi >= (dfchtlc->creationHeight + dfchtlc->timeout) - height)
                return Res::Err("timeout must be less than expiration period of 1st htlc in DFC blocks");
        } else if (order->orderType == CICXOrder::TYPE_EXTERNAL) {

            if (!HasAuth(order->ownerAddress))
                return Res::Err("tx must have at least one input from order owner");

            if (!mnview.HasICXMakeOfferOpen(offer->orderTx, submitexthtlc.offerTx))
                return Res::Err("offerTx (%s) has expired", submitexthtlc.offerTx.GetHex());

            uint32_t timeout;
            if (static_cast<int>(height) < consensus.EunosPayaHeight)
                timeout = CICXSubmitEXTHTLC::MINIMUM_TIMEOUT;
            else
                timeout = CICXSubmitEXTHTLC::EUNOSPAYA_MINIMUM_TIMEOUT;

            if (submitexthtlc.timeout < timeout)
                return Res::Err("timeout must be greater than %d", timeout - 1);

            CScript offerTxidAddr(offer->creationTx.begin(), offer->creationTx.end());

            CAmount calcAmount(static_cast<CAmount>((arith_uint256(submitexthtlc.amount) * arith_uint256(order->orderPrice) / arith_uint256(COIN)).GetLow64()));
            if (calcAmount > offer->amount)
                return Res::Err("amount must be lower or equal the offer one");

            CAmount takerFee = offer->takerFee;
            //EunosPaya: calculating adjusted takerFee only if amount in htlc different than in offer
            if (static_cast<int>(height) >= consensus.EunosPayaHeight)
            {
                if (calcAmount < offer->amount)
                {
                    CAmount BTCAmount(static_cast<CAmount>((arith_uint256(offer->amount) * arith_uint256(COIN) / arith_uint256(order->orderPrice)).GetLow64()));
                    takerFee = static_cast<CAmount>((arith_uint256(submitexthtlc.amount) * arith_uint256(offer->takerFee) / arith_uint256(BTCAmount)).GetLow64());
                }
            }
            else
            {
                takerFee = CalculateTakerFee(submitexthtlc.amount);
            }

            // refund the rest of locked takerFee if there is difference
            if (offer->takerFee - takerFee) {
                CalculateOwnerRewards(offer->ownerAddress);
                res = ICXTransfer(DCT_ID{0}, offer->takerFee - takerFee, offerTxidAddr, offer->ownerAddress);
                if (!res)
                    return res;

                // update the offer with adjusted takerFee
                offer->takerFee = takerFee;
                mnview.ICXUpdateMakeOffer(*offer);
            }

            // burn takerFee
            res = ICXTransfer(DCT_ID{0}, offer->takerFee, offerTxidAddr, consensus.burnAddress);
            if (!res)
                return res;

            // burn makerDeposit
            CalculateOwnerRewards(order->ownerAddress);
            res = ICXTransfer(DCT_ID{0}, offer->takerFee, order->ownerAddress, consensus.burnAddress);
        }

        return !res ? res : mnview.ICXSubmitEXTHTLC(submitexthtlc);
    }

    Res operator()(const CICXClaimDFCHTLCMessage& obj) const {
        auto res = CheckCustomTx();
        if (!res)
            return res;

        CICXClaimDFCHTLCImplemetation claimdfchtlc;
        static_cast<CICXClaimDFCHTLC&>(claimdfchtlc) = obj;

        claimdfchtlc.creationTx = tx.GetHash();
        claimdfchtlc.creationHeight = height;

        auto dfchtlc = mnview.GetICXSubmitDFCHTLCByCreationTx(claimdfchtlc.dfchtlcTx);
        if (!dfchtlc)
            return Res::Err("dfc htlc with creation tx %s does not exists!", claimdfchtlc.dfchtlcTx.GetHex());

        if (!mnview.HasICXSubmitDFCHTLCOpen(dfchtlc->offerTx))
            return Res::Err("dfc htlc not found or already claimed or refunded!");

        uint256 calcHash;
        uint8_t calcSeedBytes[32];
        CSHA256()
            .Write(claimdfchtlc.seed.data(), claimdfchtlc.seed.size())
            .Finalize(calcSeedBytes);
        calcHash.SetHex(HexStr(calcSeedBytes, calcSeedBytes + 32));

        if (dfchtlc->hash != calcHash)
            return Res::Err("hash generated from given seed is different than in dfc htlc: %s - %s!", calcHash.GetHex(), dfchtlc->hash.GetHex());

        auto offer = mnview.GetICXMakeOfferByCreationTx(dfchtlc->offerTx);
        if (!offer)
            return Res::Err("offer with creation tx %s does not exists!", dfchtlc->offerTx.GetHex());

        auto order = mnview.GetICXOrderByCreationTx(offer->orderTx);
        if (!order)
            return Res::Err("order with creation tx %s does not exists!", offer->orderTx.GetHex());

        auto exthtlc = mnview.HasICXSubmitEXTHTLCOpen(dfchtlc->offerTx);
        if (static_cast<int>(height) < consensus.EunosPayaHeight && !exthtlc)
            return Res::Err("cannot claim, external htlc for this offer does not exists or expired!");

        // claim DFC HTLC to receiveAddress
        CalculateOwnerRewards(order->ownerAddress);
        CScript htlcTxidAddr(dfchtlc->creationTx.begin(), dfchtlc->creationTx.end());
        if (order->orderType == CICXOrder::TYPE_INTERNAL)
        {
            CalculateOwnerRewards(offer->ownerAddress);
            res = ICXTransfer(order->idToken, dfchtlc->amount, htlcTxidAddr, offer->ownerAddress);
        }
        else if (order->orderType == CICXOrder::TYPE_EXTERNAL)
            res = ICXTransfer(order->idToken, dfchtlc->amount, htlcTxidAddr, order->ownerAddress);
        if (!res)
            return res;

        // refund makerDeposit
        res = ICXTransfer(DCT_ID{0}, offer->takerFee, CScript(), order->ownerAddress);
        if (!res)
            return res;

        // makerIncentive
        res = ICXTransfer(DCT_ID{0}, offer->takerFee * 25 / 100, CScript(), order->ownerAddress);
        if (!res)
            return res;

        // maker bonus only on fair dBTC/BTC (1:1) trades for now
        DCT_ID BTC = FindTokenByPartialSymbolName(CICXOrder::TOKEN_BTC);
        if (order->idToken == BTC && order->orderPrice == COIN) {
            res = ICXTransfer(BTC, offer->takerFee * 50 / 100, CScript(), order->ownerAddress);
            if (!res)
                return res;
        }

        if (order->orderType == CICXOrder::TYPE_INTERNAL)
            order->amountToFill -= dfchtlc->amount;
        else if (order->orderType == CICXOrder::TYPE_EXTERNAL)
            order->amountToFill -= static_cast<CAmount>((arith_uint256(dfchtlc->amount) * arith_uint256(COIN) / arith_uint256(order->orderPrice)).GetLow64());

        // Order fulfilled, close order.
        if (order->amountToFill == 0) {
            order->closeTx = claimdfchtlc.creationTx;
            order->closeHeight = height;
            res = mnview.ICXCloseOrderTx(*order, CICXOrder::STATUS_FILLED);
            if (!res)
                return res;
        }

        res = mnview.ICXClaimDFCHTLC(claimdfchtlc,offer->creationTx,*order);
        if (!res)
            return res;
        // Close offer
        res = mnview.ICXCloseMakeOfferTx(*offer, CICXMakeOffer::STATUS_CLOSED);
        if (!res)
            return res;
        res = mnview.ICXCloseDFCHTLC(*dfchtlc, CICXSubmitDFCHTLC::STATUS_CLAIMED);
        if (!res)
            return res;

        if (static_cast<int>(height) >= consensus.EunosPayaHeight)
        {
            if (exthtlc)
                return mnview.ICXCloseEXTHTLC(*exthtlc, CICXSubmitEXTHTLC::STATUS_CLOSED);
            else
                return (Res::Ok());
        }
        else
            return mnview.ICXCloseEXTHTLC(*exthtlc, CICXSubmitEXTHTLC::STATUS_CLOSED);
    }

    Res operator()(const CICXCloseOrderMessage& obj) const {
        auto res = CheckCustomTx();
        if (!res)
            return res;

        CICXCloseOrderImplemetation closeorder;
        static_cast<CICXCloseOrder&>(closeorder) = obj;

        closeorder.creationTx = tx.GetHash();
        closeorder.creationHeight = height;

        std::unique_ptr<CICXOrderImplemetation> order;
        if (!(order = mnview.GetICXOrderByCreationTx(closeorder.orderTx)))
            return Res::Err("order with creation tx %s does not exists!", closeorder.orderTx.GetHex());

        if (!order->closeTx.IsNull())
            return Res::Err("order with creation tx %s is already closed!", closeorder.orderTx.GetHex());

        if (!mnview.HasICXOrderOpen(order->idToken, order->creationTx))
            return Res::Err("order with creation tx %s is already closed!", closeorder.orderTx.GetHex());

        // check auth
        if (!HasAuth(order->ownerAddress))
            return Res::Err("tx must have at least one input from order owner");

        order->closeTx = closeorder.creationTx;
        order->closeHeight = closeorder.creationHeight;

        if (order->orderType == CICXOrder::TYPE_INTERNAL && order->amountToFill > 0) {
            // subtract the balance from txidAddr and return to owner
            CScript txidAddr(order->creationTx.begin(), order->creationTx.end());
            CalculateOwnerRewards(order->ownerAddress);
            res = ICXTransfer(order->idToken, order->amountToFill, txidAddr, order->ownerAddress);
            if (!res)
                return res;
        }

        res = mnview.ICXCloseOrder(closeorder);
        return !res ? res : mnview.ICXCloseOrderTx(*order,CICXOrder::STATUS_CLOSED);
    }

    Res operator()(const CICXCloseOfferMessage& obj) const {
        auto res = CheckCustomTx();
        if (!res)
            return res;

        CICXCloseOfferImplemetation closeoffer;
        static_cast<CICXCloseOffer&>(closeoffer) = obj;

        closeoffer.creationTx = tx.GetHash();
        closeoffer.creationHeight = height;

        std::unique_ptr<CICXMakeOfferImplemetation> offer;
        if (!(offer = mnview.GetICXMakeOfferByCreationTx(closeoffer.offerTx)))
            return Res::Err("offer with creation tx %s does not exists!", closeoffer.offerTx.GetHex());

        if (!offer->closeTx.IsNull())
            return Res::Err("offer with creation tx %s is already closed!", closeoffer.offerTx.GetHex());

        if (!mnview.HasICXMakeOfferOpen(offer->orderTx, offer->creationTx))
            return Res::Err("offer with creation tx %s does not exists!", closeoffer.offerTx.GetHex());

        std::unique_ptr<CICXOrderImplemetation> order;
        if (!(order = mnview.GetICXOrderByCreationTx(offer->orderTx)))
            return Res::Err("order with creation tx %s does not exists!", offer->orderTx.GetHex());

        // check auth
        if (!HasAuth(offer->ownerAddress))
            return Res::Err("tx must have at least one input from offer owner");

        offer->closeTx = closeoffer.creationTx;
        offer->closeHeight = closeoffer.creationHeight;

        bool isPreEunosPaya = static_cast<int>(height) < consensus.EunosPayaHeight;

        if (order->orderType == CICXOrder::TYPE_INTERNAL && !mnview.ExistedICXSubmitDFCHTLC(offer->creationTx, isPreEunosPaya))
        {
            // subtract takerFee from txidAddr and return to owner
            CScript txidAddr(offer->creationTx.begin(), offer->creationTx.end());
            CalculateOwnerRewards(offer->ownerAddress);
            res = ICXTransfer(DCT_ID{0}, offer->takerFee, txidAddr, offer->ownerAddress);
            if (!res)
                return res;
        }
        else if (order->orderType == CICXOrder::TYPE_EXTERNAL) {
            // subtract the balance from txidAddr and return to owner
            CScript txidAddr(offer->creationTx.begin(), offer->creationTx.end());
            CalculateOwnerRewards(offer->ownerAddress);
            if (isPreEunosPaya)
            {
                res = ICXTransfer(order->idToken, offer->amount, txidAddr, offer->ownerAddress);
                if (!res)
                    return res;
            }
            if (!mnview.ExistedICXSubmitEXTHTLC(offer->creationTx, isPreEunosPaya))
            {
                res = ICXTransfer(DCT_ID{0}, offer->takerFee, txidAddr, offer->ownerAddress);
                if (!res)
                    return res;
            }
        }

        res = mnview.ICXCloseOffer(closeoffer);
        return !res ? res : mnview.ICXCloseMakeOfferTx(*offer, CICXMakeOffer::STATUS_CLOSED);
    }

<<<<<<< HEAD
    Res operator()(const CCreatePropMessage& obj) const {
        auto res = CheckProposalTx(obj.type);
        if (!res) {
            return res;
        }
        if (obj.nAmount >= MAX_MONEY) {
            return Res::Err("proposal wants to gain all money");
        }
        if (obj.title.size() > 128) {
            return Res::Err("proposal title cannot be more than 128 bytes");
        }
        if (obj.type == CPropType::CommunityFundRequest) {
            if (obj.nCycles < 1 || obj.nCycles > MAX_CYCLES) {
                return Res::Err("proposal cycles can be between 1 and %d", int(MAX_CYCLES));
            }
        } else if (obj.type == CPropType::VoteOfConfidence) {
            if (obj.nAmount != 0) {
                return Res::Err("proposal amount in vote of confidence");
            }
            if (obj.nCycles != VOC_CYCLES) {
                return Res::Err("proposal cycles should be %d", int(VOC_CYCLES));
            }
        } else {
            return Res::Err("unsupported proposal type");
        }
        return mnview.CreateProp(tx.GetHash(), height, obj, consensus.props.votingPeriod);
    }

    Res operator()(const CPropVoteMessage& obj) const {
        auto prop = mnview.GetProp(obj.propId);
        if (!prop) {
            return Res::Err("proposal <%s> does not exists", obj.propId.GetHex());
        }
        if (prop->status != CPropStatusType::Voting) {
            return Res::Err("proposal <%s> is not in voting period", obj.propId.GetHex());
        }
        auto node = mnview.GetMasternode(obj.masternodeId);
        if (!node) {
            return Res::Err("masternode <%s> does not exist", obj.masternodeId.GetHex());
        }
        auto ownerDest = node->ownerType == 1 ? CTxDestination(PKHash(node->ownerAuthAddress))
                                              : CTxDestination(WitnessV0KeyHash(node->ownerAuthAddress));
        if (!HasAuth(GetScriptForDestination(ownerDest))) {
            return Res::Err("tx must have at least one input from the owner");
        }
        if (!node->IsActive(height)) {
            return Res::Err("masternode <%s> is not active", obj.masternodeId.GetHex());
        }
        if (node->mintedBlocks < 1) {
            return Res::Err("masternode <%s> does not mine at least one block", obj.masternodeId.GetHex());
        }
        switch(obj.vote) {
            case CPropVoteType::VoteNo:
            case CPropVoteType::VoteYes:
            case CPropVoteType::VoteNeutral:
                break;
            default:
                return Res::Err("unsupported vote type");
        }
        return mnview.AddPropVote(obj.propId, obj.masternodeId, obj.vote);
=======
    Res operator()(const CLoanSetCollateralTokenMessage& obj) const {
        auto res = CheckCustomTx();
        if (!res)
            return res;

        CLoanSetCollateralTokenImplementation collToken;
        static_cast<CLoanSetCollateralToken&>(collToken) = obj;

        collToken.creationTx = tx.GetHash();
        collToken.creationHeight = height;

        if (!HasFoundationAuth()) {
            return Res::Err("tx not from foundation member!");
        }

        auto token = mnview.GetToken(collToken.idToken);
        if(!token)
            return Res::Err("token %s does not exist!", collToken.idToken.ToString());

        auto oracle = mnview.GetOracleData(collToken.priceFeedTxid);
        if (!oracle)
            return Res::Err("oracle (%s) does not exist!", collToken.priceFeedTxid.GetHex());

        if (!oracle.val->SupportsPair(token->symbol,"USD"))
            return Res::Err("oracle (%s) does not conntain USD price for this token!", collToken.priceFeedTxid.GetHex());

        if (!collToken.activateAfterBlock)
            collToken.activateAfterBlock = height;
        if (collToken.activateAfterBlock < height)
            return Res::Err("activateAfterBlock cannot be less than current height!");

        return mnview.LoanCreateSetCollateralToken(collToken);
    }

    Res operator()(const CLoanSetLoanTokenMessage& obj) const {
        auto res = CheckCustomTx();
        if (!res)
            return res;

        CLoanSetLoanTokenImplementation loanToken;
        static_cast<CLoanSetLoanToken&>(loanToken) = obj;

        loanToken.creationTx = tx.GetHash();
        loanToken.creationHeight = height;

        if (!HasFoundationAuth()) {
            return Res::Err("tx not from foundation member!");
        }

        auto oracle = mnview.GetOracleData(loanToken.priceFeedTxid);
        if (!oracle)
            return Res::Err("oracle (%s) does not exist or not valid oracle!", loanToken.priceFeedTxid.GetHex());

        if (!oracle.val->SupportsPair(loanToken.symbol,"USD"))
            return Res::Err("oracle (%s) does not conntain USD price for this token!", loanToken.priceFeedTxid.GetHex());


        CTokenImplementation token;
        token.flags = loanToken.mintable ? (uint8_t)CToken::TokenFlags::Default : (uint8_t)CToken::TokenFlags::Tradeable;
        token.flags |= (uint8_t)CToken::TokenFlags::LoanToken | (uint8_t)CToken::TokenFlags::DAT;

        token.symbol = trim_ws(loanToken.symbol).substr(0, CToken::MAX_TOKEN_SYMBOL_LENGTH);
        token.name = trim_ws(loanToken.name).substr(0, CToken::MAX_TOKEN_NAME_LENGTH);
        token.creationTx = tx.GetHash();
        token.creationHeight = height;

        auto tokenId = mnview.CreateToken(token, false);
        if (!tokenId) {
            return std::move(tokenId);
        }

        return mnview.LoanSetLoanToken(loanToken, *(tokenId.val));
    }

    Res operator()(const CLoanUpdateLoanTokenMessage& obj) const {
        auto res = CheckCustomTx();
        if (!res)
            return res;

        if (!HasFoundationAuth()) {
            return Res::Err("tx not from foundation member!");
        }

        auto loanToken = mnview.GetLoanSetLoanToken(obj.tokenTx);
        if (!loanToken)
            return Res::Err("Loan token (%s) does not exist!", obj.tokenTx.GetHex());

        if (obj.priceFeedTxid != loanToken->priceFeedTxid && !mnview.GetOracleData(obj.priceFeedTxid))
            return Res::Err("oracle (%s) does not exist!", obj.priceFeedTxid.GetHex());
        loanToken->priceFeedTxid = obj.priceFeedTxid;

        if (obj.mintable != loanToken->mintable)
            loanToken->mintable = obj.mintable;
        if (obj.interest != loanToken->interest)
            loanToken->interest = obj.interest;

        auto pair = mnview.GetTokenByCreationTx(obj.tokenTx);
        if (!pair)
            return Res::Err("Loan token (%s) does not exist!", obj.tokenTx.GetHex());

        if (obj.symbol != pair->second.symbol)
            pair->second.symbol = trim_ws(obj.symbol).substr(0, CToken::MAX_TOKEN_SYMBOL_LENGTH);;
        if (obj.name != pair->second.name)
            pair->second.name = trim_ws(obj.name).substr(0, CToken::MAX_TOKEN_NAME_LENGTH);
        if (obj.mintable != pair->second.flags && (uint8_t)CToken::TokenFlags::Mintable)
            pair->second.flags ^= (uint8_t)CToken::TokenFlags::Mintable;

        res = mnview.UpdateToken(pair->second.creationTx, static_cast<CToken>(pair->second), false);
        if (!res)
            return res;

        return mnview.LoanUpdateLoanToken(*loanToken, pair->first);
    }

    Res operator()(const CLoanSchemeMessage& obj) const {
        if (!HasFoundationAuth()) {
            return Res::Err("tx not from foundation member!");
        }

        if (obj.ratio < 100) {
            return Res::Err("minimum collateral ratio cannot be less than 100");
        }

        if (obj.rate < 1000000) {
            return Res::Err("interest rate cannot be less than 0.01");
        }

        if (obj.identifier.empty() || obj.identifier.length() > 8) {
            return Res::Err("id cannot be empty or more than 8 chars long");
        }

        // Look for loan scheme which already has matching rate and ratio
        bool duplicateLoan = false;
        std::string duplicateID;
        mnview.ForEachLoanScheme([&](const std::string& key, const CLoanSchemeData& data)
        {
            // Duplicate scheme already exists
            if (data.ratio == obj.ratio && data.rate == obj.rate) {
                duplicateLoan = true;
                duplicateID = key;
                return false;
            }
            return true;
        });

        if (duplicateLoan) {
            return Res::Err("Loan scheme %s with same interestrate and mincolratio already exists", duplicateID);
        } else {
            // Look for delayed loan scheme which already has matching rate and ratio
            std::pair<std::string, uint64_t> duplicateKey;
            mnview.ForEachDelayedLoanScheme([&](const std::pair<std::string, uint64_t>& key, const CLoanSchemeMessage& data)
            {
                // Duplicate delayed loan scheme
                if (data.ratio == obj.ratio && data.rate == obj.rate) {
                    duplicateLoan = true;
                    duplicateKey = key;
                    return false;
                }
                return true;
            });

            if (duplicateLoan) {
                return Res::Err("Loan scheme %s with same interestrate and mincolratio pending on block %d", duplicateKey.first, duplicateKey.second);
            }
        }

        // New loan scheme, no duplicate expected.
        if (mnview.GetLoanScheme(obj.identifier)) {
            if (!obj.updateHeight) {
                return Res::Err("Loan scheme already exist with id %s", obj.identifier);
            }
        } else if (obj.updateHeight) {
            return Res::Err("Cannot find existing loan scheme with id %s", obj.identifier);
        }

        // Update set, not max uint64_t which indicates immediate update and not updated on this block.
        if (obj.updateHeight && obj.updateHeight != std::numeric_limits<uint64_t>::max() && obj.updateHeight != height) {
            if (obj.updateHeight < height) {
                return Res::Err("Update height below current block height, set future height");
            }

            return mnview.StoreDelayedLoanScheme(obj);
        }

        // If no default yet exist set this one as default.
        if (!mnview.Exists(CLoanView::DefaultLoanSchemeKey::prefix())) {
            mnview.StoreDefaultLoanScheme(obj.identifier);
        }

        return mnview.StoreLoanScheme(obj);
    }

    Res operator()(const CDefaultLoanSchemeMessage& obj) const {
        if (!HasFoundationAuth()) {
            return Res::Err("tx not from foundation member!");
        }

        if (obj.identifier.empty() || obj.identifier.length() > 8) {
            return Res::Err("id cannot be empty or more than 8 chars long");
        }

        if (!mnview.GetLoanScheme(obj.identifier)) {
            return Res::Err("Cannot find existing loan scheme with id %s", obj.identifier);
        }

        const auto currentID = mnview.GetDefaultLoanScheme();
        if (currentID && *currentID == obj.identifier) {
            return Res::Err("Loan scheme with id %s is already set as default", obj.identifier);
        }

        if (auto height = mnview.GetDestroyLoanScheme(obj.identifier)) {
            return Res::Err("Cannot set %s as default, set to destroyed on block %d", obj.identifier, *height);
        }

        return mnview.StoreDefaultLoanScheme(obj.identifier);;
    }

    Res operator()(const CDestroyLoanSchemeMessage& obj) const {
        if (!HasFoundationAuth()) {
            return Res::Err("tx not from foundation member!");
        }

        if (obj.identifier.empty() || obj.identifier.length() > 8) {
            return Res::Err("id cannot be empty or more than 8 chars long");
        }

        if (!mnview.GetLoanScheme(obj.identifier)) {
            return Res::Err("Cannot find existing loan scheme with id %s", obj.identifier);
        }

        const auto currentID = mnview.GetDefaultLoanScheme();
        if (currentID && *currentID == obj.identifier) {
            return Res::Err("Cannot destroy default loan scheme, set new default first");
        }

        // Update set and not updated on this block.
        if (obj.height && obj.height != height) {
            if (obj.height < height) {
                return Res::Err("Destruction height below current block height, set future height");
            }

            return mnview.StoreDelayedDestroyScheme(obj);
        }

        return mnview.EraseLoanScheme(obj.identifier);
    }

    Res operator()(const CVaultMessage& obj) const {
        auto vault = obj;

        // owner auth
        if (!HasAuth(obj.ownerAddress)) {
            return Res::Err("tx must have at least one input from token owner %s", obj.ownerAddress.GetHex());
        }

        // set loan scheme to default if non provided
        if(obj.schemeId.empty()){
            if (auto defaultScheme = mnview.GetDefaultLoanScheme()){
                vault.schemeId = *defaultScheme;
            } else {
                return Res::Err("There is not default loan scheme");
            }
        }

        // loan scheme exists
        if (!mnview.GetLoanScheme(vault.schemeId)) {
            return Res::Err("Cannot find existing loan scheme with id %s", vault.schemeId);
        }

        // check loan scheme is not to be destroyed
        if (auto height = mnview.GetDestroyLoanScheme(obj.schemeId)) {
            return Res::Err("Cannot set %s as loan scheme, set to be destroyed on block %d", obj.schemeId, *height);
        }

        auto vaultId = tx.GetHash();
        return mnview.StoreVault(vaultId, vault);
    }

    Res operator()(const CUpdateVaultMessage& obj) const {

        // vault exists
        auto vault = mnview.GetVault(obj.vaultId);
        if (!vault)
            return Res::Err("Cannot find existing vault with id %s", obj.vaultId.GetHex());

        // vault under liquidation
        if(vault.val->isUnderLiquidation)
            return Res::Err("Cannot update vault under liquidation");

        // owner auth
        if (!HasAuth(vault.val->ownerAddress)) {
            return Res::Err("tx must have at least one input from token owner");
        }

        // loan scheme exists
        if (!mnview.GetLoanScheme(obj.schemeId))
            return Res::Err("Cannot find existing loan scheme with id %s", obj.schemeId);

        // loan scheme is not set to be destroyed
        if (auto height = mnview.GetDestroyLoanScheme(obj.schemeId)) {
            return Res::Err("Cannot set %s as loan scheme, set to be destroyed on block %d", obj.schemeId, *height);
        }

        if (vault.val->schemeId != obj.schemeId)
            mnview.TransferVaultInterest(obj.vaultId, height, vault.val->schemeId, obj.schemeId);

        vault.val->schemeId = obj.schemeId;
        vault.val->ownerAddress = obj.ownerAddress;
        return mnview.StoreVault(obj.vaultId, *vault.val);
    }

    Res operator()(const CDepositToVaultMessage& obj) const {
        // owner auth
        if (!HasAuth(obj.from)) {
            return Res::Err("tx must have at least one input from token owner");
        }
        // vault exists
        auto vault = mnview.GetVault(obj.vaultId);
        if (!vault)
            return Res::Err("Cannot find existing vault with id %s", obj.vaultId.GetHex());

        // vault under liquidation
        if(vault.val->isUnderLiquidation)
            return Res::Err("Cannot deposit to vault under liquidation");

        //check balance
        CalculateOwnerRewards(obj.from);
        auto resSub = mnview.SubBalance(obj.from, obj.amount);
        if (!resSub)
            return Res::Err("Insufficient funds: can't subtract balance of %s: %s\n", ScriptToString(obj.from), resSub.msg);

        //check first deposit DFI
        auto collaterals = mnview.GetVaultCollaterals(obj.vaultId);
        if (!collaterals && obj.amount.nTokenId != DCT_ID{0})
            return Res::Err("First deposit must be in DFI");

        auto res = mnview.AddVaultCollateral(obj.vaultId, obj.amount);
        if (!res || obj.amount.nTokenId == DCT_ID{0})
            return res;

        // Update collaterals after success AddVaultCollateral()
        collaterals = mnview.GetVaultCollaterals(obj.vaultId);
        CAmount totalDFI = 0, totalCollaterals = 0;
        for (const auto& col : collaterals->balances) {

            auto loanSetCollToken = mnview.HasLoanSetCollateralToken({col.first, height}); // for priceFeedId
            if (!loanSetCollToken)
                return Res::Err("Token with id %s does not exist as collateral token", loanSetCollToken->idToken.ToString());

            auto cToken = mnview.GetToken(loanSetCollToken->idToken); // for symbol
            if (!cToken)
                return Res::Err("token %s does not exist.", cToken->symbol);

            auto oracle = mnview.GetOracleData(loanSetCollToken->priceFeedTxid);
            if (!oracle)
                return Res::Err("oracle <%s> not found.", loanSetCollToken->priceFeedTxid.GetHex());

            auto price = oracle.val->GetTokenPrice(cToken->symbol, "USD");
            if (!price)
                return Res::Err("oracle <%s> does not provide %s/USD price.", loanSetCollToken->priceFeedTxid.GetHex(), cToken->symbol);

            auto amount = MultiplyAmounts(*price.val, col.second);

            if (cToken->symbol == "DFI")
                totalDFI += amount;

            totalCollaterals += amount;
        }

        if (totalDFI < totalCollaterals / 2)
            return Res::Err("At least 50%% of the vault must be in DFI.");

        return Res::Ok();
    }

    Res operator()(const CLoanTakeLoanMessage& obj) const {
        auto res = CheckCustomTx();
        if (!res)
            return res;

        CLoanTakeLoanImplementation takeLoan;
        static_cast<CLoanTakeLoan&>(takeLoan) = obj;

        takeLoan.creationHeight = height;
        takeLoan.creationTx = tx.GetHash();

        const auto vault = mnview.GetVault(obj.vaultId);
        if (!vault)
            return Res::Err("Cannot find existing vault with id %s", obj.vaultId.GetHex());

        if(vault.val->isUnderLiquidation)
            return Res::Err("Cannot take loan on vault under liquidation");

        // vault owner auth
        if (!HasAuth(vault.val->ownerAddress)) {
            return Res::Err("tx must have at least one input from vault owner");
        }

        auto scheme = mnview.GetLoanScheme(vault.val->schemeId);

        auto collaterals = mnview.GetVaultCollaterals(obj.vaultId);

        if (!collaterals)
            return Res::Err("Vault with id %s has no collaterals", obj.vaultId.GetHex());

        for (const auto& kv : obj.amounts.balances)
        {
            DCT_ID tokenId = kv.first;
            auto loanToken = mnview.GetLoanSetLoanTokenByID(tokenId);
            if (!loanToken)
                return Res::Err("Loan token with id (%s) does not exist!", tokenId.ToString());

            if (!loanToken->mintable)
                return Res::Err("Loan cannot be taken on token with id (%s) as \"mintable\" is currently false",tokenId.ToString());

            res = mnview.AddLoanToken(obj.vaultId, CTokenAmount{kv.first, kv.second});
            if (!res)
                return res;

            res = mnview.StoreInterest(height, obj.vaultId, vault.val->schemeId, tokenId);
            if (!res)
                return res;

            auto rate = mnview.CalculateCollateralizationRatio(obj.vaultId, *collaterals, height);
            if (!rate || rate->ratio() < scheme->ratio)
                return Res::Err("Vault does not have enough collateralization ratio defined by loan scheme - %d < %d", rate->ratio(), scheme->ratio);

            res = mnview.AddMintedTokens(loanToken->creationTx, kv.second);
            if (!res)
                return res;

            CalculateOwnerRewards(vault.val->ownerAddress);

            res = mnview.AddBalance(vault.val->ownerAddress, CTokenAmount{kv.first, kv.second});
            if (!res)
                return res;
        }

        // Write take loan to storage
        mnview.SetLoanTakeLoan(takeLoan);

        return Res::Ok();
    }

    Res operator()(const CAuctionBidMessage& obj) const {
        // owner auth
        if (!HasAuth(obj.from)) {
            return Res::Err("tx must have at least one input from token owner");
        }
        // vault exists
        auto vault = mnview.GetVault(obj.vaultId);
        if (!vault)
            return Res::Err("Cannot find existing vault with id %s", obj.vaultId.GetHex());

        // vault under liquidation
        if (!vault.val->isUnderLiquidation)
            return Res::Err("Cannot bid to vault which is not under liquidation");

        auto data = mnview.GetAuction(obj.vaultId, height);
        if (!data)
            return Res::Err("No auction data to vault %s", obj.vaultId.GetHex());

        auto batch = mnview.GetAuctionBatch(obj.vaultId, obj.index);
        if (!batch)
            return Res::Err("No batch to vault/index %s/%d", obj.vaultId.GetHex(), obj.index);

        if (obj.amount.nTokenId != batch->loanAmount.nTokenId)
            return Res::Err("Bid token does not match auction one");

        auto bid = mnview.GetAuctionBid(obj.vaultId, obj.index);
        if (!bid) {
            auto amount = MultiplyAmounts(batch->loanAmount.nValue,  COIN + data->liquidationPenalty);
            if (amount > obj.amount.nValue)
                return Res::Err("First bid should include liquidation penalty of %d%%", data->liquidationPenalty * 100 / COIN);
        } else {
            auto amount = MultiplyAmounts(bid->second.nValue,  COIN + (COIN / 100));
            if (amount > obj.amount.nValue)
                return Res::Err("Bid override should be at least 1%% higher than current one");
            // immediate refund previous bid
            CalculateOwnerRewards(bid->first);
            mnview.AddBalance(bid->first, bid->second);
        }
        //check balance
        CalculateOwnerRewards(obj.from);
        auto res = mnview.SubBalance(obj.from, obj.amount);
        return !res ? res : mnview.StoreAuctionBid(obj.vaultId, obj.index, {obj.from, obj.amount});
>>>>>>> 13cc9108
    }

    Res operator()(const CCustomTxMessageNone&) const {
        return Res::Ok();
    }
};

class CCustomTxRevertVisitor : public CCustomTxVisitor
{
public:
    using CCustomTxVisitor::CCustomTxVisitor;

    template<typename T>
    Res operator()(const T&) const {
        return Res::Ok();
    }

    Res operator()(const CCreateMasterNodeMessage& obj) const {
        auto res = CheckMasternodeCreationTx();
        return !res ? res : mnview.UnCreateMasternode(tx.GetHash());
    }

    Res operator()(const CResignMasterNodeMessage& obj) const {
        auto res = HasCollateralAuth(obj);
        return !res ? res : mnview.UnResignMasternode(obj, tx.GetHash());
    }

    Res operator()(const CCreateTokenMessage& obj) const {
        auto res = CheckTokenCreationTx();
        return !res ? res : mnview.RevertCreateToken(tx.GetHash());
    }

    Res operator()(const CCreatePoolPairMessage& obj) const {
        //check foundation auth
        if (!HasFoundationAuth()) {
            return Res::Err("tx not from foundation member");
        }
        auto pool = mnview.GetPoolPair(obj.poolPair.idTokenA, obj.poolPair.idTokenB);
        if (!pool) {
            return Res::Err("no such poolPair tokenA %s, tokenB %s",
                            obj.poolPair.idTokenA.ToString(),
                            obj.poolPair.idTokenB.ToString());
        }

        return mnview.RevertCreateToken(tx.GetHash());
    }

    Res operator()(const CMintTokensMessage& obj) const {
        for (const auto& kv : obj.balances) {
            DCT_ID tokenId = kv.first;

            auto token = mnview.GetToken(tokenId);
            if (!token) {
                return Res::Err("token %s does not exist!", tokenId.ToString());
            }
            auto tokenImpl = static_cast<const CTokenImplementation&>(*token);

            const Coin& coin = coins.AccessCoin(COutPoint(tokenImpl.creationTx, 1));
            // notify account changes
            mnview.AddBalance(coin.out.scriptPubKey, {});
        }
        return Res::Ok();
    }

    Res operator()(const CPoolSwapMessage& obj) const {
        // notify account changes
        mnview.AddBalance(obj.to, {});
        return mnview.SubBalance(obj.from, {});
    }

    Res operator()(const CLiquidityMessage& obj) const {
        // notify account changes
        for (const auto& kv : obj.from) {
            mnview.SubBalance(kv.first, {});
        }
        return mnview.AddBalance(obj.shareAddress, {});
    }

    Res operator()(const CRemoveLiquidityMessage& obj) const {
        // notify account changes
        return mnview.SubBalance(obj.from, {});
    }

    Res operator()(const CUtxosToAccountMessage& obj) const {
        // notify account changes
        for (const auto& account : obj.to) {
            mnview.AddBalance(account.first, {});
        }
        return Res::Ok();
    }

    Res operator()(const CAccountToUtxosMessage& obj) const {
        // notify account changes
        return mnview.SubBalance(obj.from, {});
    }

    Res operator()(const CAccountToAccountMessage& obj) const {
        // notify account changes
        for (const auto& account : obj.to) {
            mnview.AddBalance(account.first, {});
        }
        return mnview.SubBalance(obj.from, {});
    }

    Res operator()(const CAnyAccountsToAccountsMessage& obj) const {
        // notify account changes
        for (const auto& account : obj.to) {
            mnview.AddBalance(account.first, {});
        }
        for (const auto& account : obj.from) {
            mnview.AddBalance(account.first, {});
        }
        return Res::Ok();
    }
};

Res CustomMetadataParse(uint32_t height, const Consensus::Params& consensus, const std::vector<unsigned char>& metadata, CCustomTxMessage& txMessage) {
    try {
        return boost::apply_visitor(CCustomMetadataParseVisitor(height, consensus, metadata), txMessage);
    } catch (const std::exception& e) {
        return Res::Err(e.what());
    } catch (...) {
        return Res::Err("unexpected error");
    }
}

Res CustomTxVisit(CCustomCSView& mnview, const CCoinsViewCache& coins, const CTransaction& tx, uint32_t height, const Consensus::Params& consensus, const CCustomTxMessage& txMessage, uint64_t time) {
    try {
        return boost::apply_visitor(CCustomTxApplyVisitor(tx, height, coins, mnview, consensus, time), txMessage);
    } catch (const std::exception& e) {
        return Res::Err(e.what());
    } catch (...) {
        return Res::Err("unexpected error");
    }
}

Res CustomTxRevert(CCustomCSView& mnview, const CCoinsViewCache& coins, const CTransaction& tx, uint32_t height, const Consensus::Params& consensus, const CCustomTxMessage& txMessage) {
    try {
        return boost::apply_visitor(CCustomTxRevertVisitor(tx, height, coins, mnview, consensus), txMessage);
    } catch (const std::exception& e) {
        return Res::Err(e.what());
    } catch (...) {
        return Res::Err("unexpected error");
    }
}

bool ShouldReturnNonFatalError(const CTransaction& tx, uint32_t height) {
    static const std::map<uint32_t, uint256> skippedTx = {
        { 471222, uint256S("0ab0b76352e2d865761f4c53037041f33e1200183d55cdf6b09500d6f16b7329") },
    };
    auto it = skippedTx.find(height);
    return it != skippedTx.end() && it->second == tx.GetHash();
}

Res RevertCustomTx(CCustomCSView& mnview, const CCoinsViewCache& coins, const CTransaction& tx, const Consensus::Params& consensus, uint32_t height, uint32_t txn, CAccountsHistoryView* historyView, CAccountsHistoryView *burnView) {
    if (tx.IsCoinBase() && height > 0) { // genesis contains custom coinbase txs
        return Res::Ok();
    }
    auto res = Res::Ok();
    std::vector<unsigned char> metadata;
    auto txType = GuessCustomTxType(tx, metadata);
    switch(txType)
    {
        case CustomTxType::CreateMasternode:
        case CustomTxType::ResignMasternode:
        case CustomTxType::CreateToken:
        case CustomTxType::CreatePoolPair:
            // Enable these in the future
        case CustomTxType::None:
            return res;
        default:
            break;
    }
    auto txMessage = customTypeToMessage(txType);
    CAccountsHistoryEraser view(mnview, height, txn, historyView, burnView);
    if ((res = CustomMetadataParse(height, consensus, metadata, txMessage))) {
        res = CustomTxRevert(view, coins, tx, height, consensus, txMessage);
    }
    if (!res) {
        res.msg = strprintf("%sRevertTx: %s", ToString(txType), res.msg);
        return res;
    }
    return (view.Flush(), res);
}

Res ApplyCustomTx(CCustomCSView& mnview, const CCoinsViewCache& coins, const CTransaction& tx, const Consensus::Params& consensus, uint32_t height, uint64_t time, uint32_t txn, CAccountsHistoryView* historyView, CAccountsHistoryView* burnView) {
    auto res = Res::Ok();
    if (tx.IsCoinBase() && height > 0) { // genesis contains custom coinbase txs
        return res;
    }
    std::vector<unsigned char> metadata;
    auto txType = GuessCustomTxType(tx, metadata);
    if (txType == CustomTxType::None) {
        return res;
    }
    auto txMessage = customTypeToMessage(txType);
    CAccountsHistoryWriter view(mnview, height, txn, tx.GetHash(), uint8_t(txType), historyView, burnView);
    if ((res = CustomMetadataParse(height, consensus, metadata, txMessage))) {
        res = CustomTxVisit(view, coins, tx, height, consensus, txMessage, time);

        // Track burn fee
        if (txType == CustomTxType::CreateToken
        || txType == CustomTxType::CreateMasternode
        || (height >= uint32_t(consensus.FortCanningHeight)
        && (txType == CustomTxType::CreateCfp
        || txType == CustomTxType::CreateVoc))) {
            view.AddFeeBurn(tx.vout[0].scriptPubKey, tx.vout[0].nValue);
        }
    }
    // list of transactions which aren't allowed to fail:
    if (!res) {
        res.msg = strprintf("%sTx: %s", ToString(txType), res.msg);

        if (NotAllowedToFail(txType, height)) {
            if (ShouldReturnNonFatalError(tx, height)) {
                return res;
            }
            res.code |= CustomTxErrCodes::Fatal;
        }
        if (height >= consensus.DakotaHeight) {
            res.code |= CustomTxErrCodes::Fatal;
        }
        return res;
    }

    // construct undo
    auto& flushable = view.GetStorage();
    auto undo = CUndo::Construct(mnview.GetStorage(), flushable.GetRaw());
    // flush changes
    view.Flush();
    // write undo
    if (!undo.before.empty()) {
        mnview.SetUndo(UndoKey{height, tx.GetHash()}, undo);
    }
    return res;
}

ResVal<uint256> ApplyAnchorRewardTx(CCustomCSView & mnview, CTransaction const & tx, int height, uint256 const & prevStakeModifier, std::vector<unsigned char> const & metadata, Consensus::Params const & consensusParams)
{
    if (height >= consensusParams.DakotaHeight) {
        return Res::Err("Old anchor TX type after Dakota fork. Height %d", height);
    }

    CDataStream ss(metadata, SER_NETWORK, PROTOCOL_VERSION);
    CAnchorFinalizationMessage finMsg;
    ss >> finMsg;

    auto rewardTx = mnview.GetRewardForAnchor(finMsg.btcTxHash);
    if (rewardTx) {
        return Res::ErrDbg("bad-ar-exists", "reward for anchor %s already exists (tx: %s)",
                           finMsg.btcTxHash.ToString(), (*rewardTx).ToString());
    }

    if (!finMsg.CheckConfirmSigs()) {
        return Res::ErrDbg("bad-ar-sigs", "anchor signatures are incorrect");
    }

    if (finMsg.sigs.size() < GetMinAnchorQuorum(finMsg.currentTeam)) {
        return Res::ErrDbg("bad-ar-sigs-quorum", "anchor sigs (%d) < min quorum (%) ",
                           finMsg.sigs.size(), GetMinAnchorQuorum(finMsg.currentTeam));
    }

    // check reward sum
    if (height >= consensusParams.AMKHeight) {
        auto const cbValues = tx.GetValuesOut();
        if (cbValues.size() != 1 || cbValues.begin()->first != DCT_ID{0})
            return Res::ErrDbg("bad-ar-wrong-tokens", "anchor reward should be payed only in Defi coins");

        auto const anchorReward = mnview.GetCommunityBalance(CommunityAccountType::AnchorReward);
        if (cbValues.begin()->second != anchorReward) {
            return Res::ErrDbg("bad-ar-amount", "anchor pays wrong amount (actual=%d vs expected=%d)",
                               cbValues.begin()->second, anchorReward);
        }
    }
    else { // pre-AMK logic
        auto anchorReward = GetAnchorSubsidy(finMsg.anchorHeight, finMsg.prevAnchorHeight, consensusParams);
        if (tx.GetValueOut() > anchorReward) {
            return Res::ErrDbg("bad-ar-amount", "anchor pays too much (actual=%d vs limit=%d)",
                               tx.GetValueOut(), anchorReward);
        }
    }

    CTxDestination destination = finMsg.rewardKeyType == 1 ? CTxDestination(PKHash(finMsg.rewardKeyID)) : CTxDestination(WitnessV0KeyHash(finMsg.rewardKeyID));
    if (tx.vout[1].scriptPubKey != GetScriptForDestination(destination)) {
        return Res::ErrDbg("bad-ar-dest", "anchor pay destination is incorrect");
    }

    if (finMsg.currentTeam != mnview.GetCurrentTeam()) {
        return Res::ErrDbg("bad-ar-curteam", "anchor wrong current team");
    }

    if (finMsg.nextTeam != mnview.CalcNextTeam(prevStakeModifier)) {
        return Res::ErrDbg("bad-ar-nextteam", "anchor wrong next team");
    }
    mnview.SetTeam(finMsg.nextTeam);
    if (height >= consensusParams.AMKHeight) {
        mnview.SetCommunityBalance(CommunityAccountType::AnchorReward, 0); // just reset
    }
    else {
        mnview.SetFoundationsDebt(mnview.GetFoundationsDebt() + tx.GetValueOut());
    }

    return { finMsg.btcTxHash, Res::Ok() };
}

ResVal<uint256> ApplyAnchorRewardTxPlus(CCustomCSView & mnview, CTransaction const & tx, int height, std::vector<unsigned char> const & metadata, Consensus::Params const & consensusParams)
{
    if (height < consensusParams.DakotaHeight) {
        return Res::Err("New anchor TX type before Dakota fork. Height %d", height);
    }

    CDataStream ss(metadata, SER_NETWORK, PROTOCOL_VERSION);
    CAnchorFinalizationMessagePlus finMsg;
    ss >> finMsg;

    auto rewardTx = mnview.GetRewardForAnchor(finMsg.btcTxHash);
    if (rewardTx) {
        return Res::ErrDbg("bad-ar-exists", "reward for anchor %s already exists (tx: %s)",
                           finMsg.btcTxHash.ToString(), (*rewardTx).ToString());
    }

    // Miner used confirm team at chain height when creating this TX, this is height - 1.
    int anchorHeight = height - 1;
    auto uniqueKeys = finMsg.CheckConfirmSigs(anchorHeight);
    if (!uniqueKeys) {
        return Res::ErrDbg("bad-ar-sigs", "anchor signatures are incorrect");
    }

    auto team = mnview.GetConfirmTeam(anchorHeight);
    if (!team) {
        return Res::ErrDbg("bad-ar-team", "could not get confirm team for height: %d", anchorHeight);
    }

    auto quorum = GetMinAnchorQuorum(*team);
    if (finMsg.sigs.size() < quorum) {
        return Res::ErrDbg("bad-ar-sigs-quorum", "anchor sigs (%d) < min quorum (%) ",
                           finMsg.sigs.size(), quorum);
    }

    if (anchorHeight >= Params().GetConsensus().EunosPayaHeight && uniqueKeys < quorum) {
        return Res::ErrDbg("bad-ar-sigs-quorum", "anchor unique keys (%d) < min quorum (%) ",
                           uniqueKeys, quorum);
    }

    // Make sure anchor block height and hash exist in chain.
    CBlockIndex* anchorIndex = ::ChainActive()[finMsg.anchorHeight];
    if (!anchorIndex) {
        return Res::ErrDbg("bad-ar-height", "Active chain does not contain block height %d. Chain height %d",
                           finMsg.anchorHeight, ::ChainActive().Height());
    }

    if (anchorIndex->GetBlockHash() != finMsg.dfiBlockHash) {
        return Res::ErrDbg("bad-ar-hash", "Anchor and blockchain mismatch at height %d. Expected %s found %s",
                           finMsg.anchorHeight, anchorIndex->GetBlockHash().ToString(), finMsg.dfiBlockHash.ToString());
    }

    // check reward sum
    auto const cbValues = tx.GetValuesOut();
    if (cbValues.size() != 1 || cbValues.begin()->first != DCT_ID{0})
        return Res::ErrDbg("bad-ar-wrong-tokens", "anchor reward should be paid in DFI only");

    auto const anchorReward = mnview.GetCommunityBalance(CommunityAccountType::AnchorReward);
    if (cbValues.begin()->second != anchorReward) {
        return Res::ErrDbg("bad-ar-amount", "anchor pays wrong amount (actual=%d vs expected=%d)",
                           cbValues.begin()->second, anchorReward);
    }

    CTxDestination destination = finMsg.rewardKeyType == 1 ? CTxDestination(PKHash(finMsg.rewardKeyID)) : CTxDestination(WitnessV0KeyHash(finMsg.rewardKeyID));
    if (tx.vout[1].scriptPubKey != GetScriptForDestination(destination)) {
        return Res::ErrDbg("bad-ar-dest", "anchor pay destination is incorrect");
    }

    mnview.SetCommunityBalance(CommunityAccountType::AnchorReward, 0); // just reset
    mnview.AddRewardForAnchor(finMsg.btcTxHash, tx.GetHash());

    // Store reward data for RPC info
    mnview.AddAnchorConfirmData(CAnchorConfirmDataPlus{finMsg});

    return { finMsg.btcTxHash, Res::Ok() };
}

bool IsMempooledCustomTxCreate(const CTxMemPool & pool, const uint256 & txid)
{
    CTransactionRef ptx = pool.get(txid);
    if (ptx) {
        std::vector<unsigned char> dummy;
        CustomTxType txType = GuessCustomTxType(*ptx, dummy);
        return txType == CustomTxType::CreateMasternode || txType == CustomTxType::CreateToken;
    }
    return false;
}

std::vector<DCT_ID> CPoolSwap::CalculateSwaps(CCustomCSView& view) {

    // For tokens to be traded get all pairs and pool IDs
    std::multimap<uint32_t, DCT_ID> fromPoolsID, toPoolsID;
    view.ForEachPoolPair([&](DCT_ID const & id, const CPoolPair& pool) {
        if (pool.idTokenA == obj.idTokenFrom) {
            fromPoolsID.emplace(pool.idTokenB.v, id);
        } else if (pool.idTokenB == obj.idTokenFrom) {
            fromPoolsID.emplace(pool.idTokenA.v, id);
        }

        if (pool.idTokenA == obj.idTokenTo) {
            toPoolsID.emplace(pool.idTokenB.v, id);
        } else if (pool.idTokenB == obj.idTokenTo) {
            toPoolsID.emplace(pool.idTokenA.v, id);
        }
        return true;
    }, {0});

    if (fromPoolsID.empty() || toPoolsID.empty()) {
        return {};
    }

    // Find intersection on key
    std::map<uint32_t, DCT_ID> commonPairs;
    set_intersection(fromPoolsID.begin(), fromPoolsID.end(), toPoolsID.begin(), toPoolsID.end(),
                     std::inserter(commonPairs, commonPairs.begin()),
                     [](std::pair<uint32_t, DCT_ID> a, std::pair<uint32_t, DCT_ID> b) {
        return a.first < b.first;
    });

    // Loop through all common pairs and record direct pool to pool swaps
    std::vector<std::vector<DCT_ID>> poolPaths;
    for (const auto& item : commonPairs) {

        // Loop through all source/intermediate pools matching common pairs
        const auto poolFromIDs = fromPoolsID.equal_range(item.first);
        for (auto fromID = poolFromIDs.first; fromID != poolFromIDs.second; ++fromID) {

            // Loop through all destination pools matching common pairs
            const auto poolToIDs = toPoolsID.equal_range(item.first);
            for (auto toID = poolToIDs.first; toID != poolToIDs.second; ++toID) {

                // Add to pool paths
                poolPaths.push_back({fromID->second, toID->second});
            }
        }
    }

    // Look for pools that bridges token. Might be in addition to common token pairs paths.
    view.ForEachPoolPair([&](DCT_ID const & id, const CPoolPair& pool) {

        // Loop through from pool multimap on unique keys only
        for (auto fromIt = fromPoolsID.begin(); fromIt != fromPoolsID.end(); fromIt = fromPoolsID.equal_range(fromIt->first).second) {

            // Loop through to pool multimap on unique keys only
            for (auto toIt = toPoolsID.begin(); toIt != toPoolsID.end(); toIt = toPoolsID.equal_range(toIt->first).second) {

                // If a pool pairs matches from pair and to pair add it to the pool paths
                if ((fromIt->first == pool.idTokenA.v && toIt->first == pool.idTokenB.v) ||
                (fromIt->first == pool.idTokenB.v && toIt->first == pool.idTokenA.v)) {
                    poolPaths.push_back({fromIt->second, id, toIt->second});
                }
            }
        }
        return true;
    }, {0});

    // Record best pair
    std::pair<std::vector<DCT_ID>, CAmount> bestPair{{}, 0};

    // Loop through all common pairs
    for (const auto& path : poolPaths) {

        // Test on copy of view
        CCustomCSView dummy(view);

        // Execute pool path
        auto res = ExecuteSwap(dummy, path);

        // Add error for RPC user feedback
        if (!res) {
            const auto token = dummy.GetToken(currentID);
            if (token) {
                errors.emplace_back(token->symbol, res.msg);
            }
        }

        // Record amount if more than previous or default value
        if (res && result > bestPair.second) {
            bestPair = {path, result};
        }
    }

    return bestPair.first;
}

Res CPoolSwap::ExecuteSwap(CCustomCSView& view, std::vector<DCT_ID> poolIDs) {

    CTokenAmount swapAmountResult{{},0};
    Res poolResult = Res::Ok();

    // No composite swap allowed before Fort Canning
    if (height < Params().GetConsensus().FortCanningHeight && !poolIDs.empty()) {
        poolIDs.clear();
    }

    CCustomCSView intermediateView(view);

    // Single swap if no pool IDs provided
    auto poolPrice = POOLPRICE_MAX;
    boost::optional<std::pair<DCT_ID, CPoolPair> > poolPair;
    if (poolIDs.empty()) {
        poolPair = intermediateView.GetPoolPair(obj.idTokenFrom, obj.idTokenTo);
        if (!poolPair) {
            return Res::Err("Cannot find the pool pair.");
        }

        // Add single swap pool to vector for loop
        poolIDs.push_back(poolPair->first);

        // Get legacy max price
        poolPrice = obj.maxPrice;
    }

    for (size_t i{0}; i < poolIDs.size(); ++i) {

        // Also used to generate pool specific error messages for RPC users
        currentID = poolIDs[i];

        // Use single swap pool if already found
        boost::optional<CPoolPair> pool;
        if (poolPair) {
            pool = poolPair->second;
        }
        else // Or get pools from IDs provided for composite swap
        {
            pool = intermediateView.GetPoolPair(currentID);
            if (!pool) {
                return Res::Err("Cannot find the pool pair.");
            }
        }

        // Set amount to be swapped in pool
        CTokenAmount swapAmount{obj.idTokenFrom, obj.amountFrom};

        // If set use amount from previous loop
        if (swapAmountResult.nValue != 0) {
            swapAmount = swapAmountResult;
        }

        // Check if last pool swap
        bool lastSwap = i + 1 == poolIDs.size();

        // Perform swap
        poolResult = pool->Swap(swapAmount, poolPrice, [&] (const CTokenAmount &tokenAmount) {
            auto res = intermediateView.SetPoolPair(currentID, height, *pool);
            if (!res) {
                return res;
            }

            // Update owner rewards if not being called from RPC
            intermediateView.CalculateOwnerRewards(obj.from, height);

            if (lastSwap) {
                intermediateView.CalculateOwnerRewards(obj.to, height);
            }

            // Save swap amount for next loop
            swapAmountResult = tokenAmount;

            // Update balances
            res = intermediateView.SubBalance(obj.from, swapAmount);
            return !res ? res : intermediateView.AddBalance(lastSwap ? obj.to : obj.from, tokenAmount);
            }, static_cast<int>(height));

        if (!poolResult) {
            return poolResult;
        }
    }

    // Reject if price paid post-swap above max price provided
    if (height >= Params().GetConsensus().FortCanningHeight && obj.maxPrice != POOLPRICE_MAX) {
        const CAmount userMaxPrice = obj.maxPrice.integer * COIN + obj.maxPrice.fraction;
        if (arith_uint256(obj.amountFrom) * COIN / swapAmountResult.nValue > userMaxPrice) {
            return Res::Err("Price is higher than indicated.");
        }
    }

    // Flush changes
    intermediateView.Flush();

    // Assign to result for loop testing best pool swap result
    result = swapAmountResult.nValue;

    return poolResult;
}<|MERGE_RESOLUTION|>--- conflicted
+++ resolved
@@ -56,11 +56,6 @@
         case CustomTxType::ICXClaimDFCHTLC:     return "ICXClaimDFCHTLC";
         case CustomTxType::ICXCloseOrder:       return "ICXCloseOrder";
         case CustomTxType::ICXCloseOffer:       return "ICXCloseOffer";
-<<<<<<< HEAD
-        case CustomTxType::CreateCfp:           return "CreateCfp";
-        case CustomTxType::CreateVoc:           return "CreateVoc";
-        case CustomTxType::Vote:                return "Vote";
-=======
         case CustomTxType::LoanSetCollateralToken: return "LoanSetCollateralToken";
         case CustomTxType::LoanSetLoanToken:     return "LoanSetLoanToken";
         case CustomTxType::LoanUpdateLoanToken:     return "LoanUpdateLoanToken";
@@ -72,7 +67,9 @@
         case CustomTxType::DepositToVault:      return "DepositToVault";
         case CustomTxType::LoanTakeLoan:        return "LoanTakeLoan";
         case CustomTxType::AuctionBid:          return "AuctionBid";
->>>>>>> 13cc9108
+        case CustomTxType::CreateCfp:           return "CreateCfp";
+        case CustomTxType::CreateVoc:           return "CreateVoc";
+        case CustomTxType::Vote:                return "Vote";
         case CustomTxType::None:                return "None";
     }
     return "None";
@@ -148,11 +145,6 @@
         case CustomTxType::ICXClaimDFCHTLC:         return CICXClaimDFCHTLCMessage{};
         case CustomTxType::ICXCloseOrder:           return CICXCloseOrderMessage{};
         case CustomTxType::ICXCloseOffer:           return CICXCloseOfferMessage{};
-<<<<<<< HEAD
-        case CustomTxType::CreateCfp:               return CCreatePropMessage{};
-        case CustomTxType::CreateVoc:               return CCreatePropMessage{};
-        case CustomTxType::Vote:                    return CPropVoteMessage{};
-=======
         case CustomTxType::LoanSetCollateralToken:  return CLoanSetCollateralTokenMessage{};
         case CustomTxType::LoanSetLoanToken:        return CLoanSetLoanTokenMessage{};
         case CustomTxType::LoanUpdateLoanToken:     return CLoanUpdateLoanTokenMessage{};
@@ -164,7 +156,9 @@
         case CustomTxType::DepositToVault:          return CDepositToVaultMessage{};
         case CustomTxType::LoanTakeLoan:            return CLoanTakeLoanMessage{};
         case CustomTxType::AuctionBid:              return CAuctionBidMessage{};
->>>>>>> 13cc9108
+        case CustomTxType::CreateCfp:               return CCreatePropMessage{};
+        case CustomTxType::CreateVoc:               return CCreatePropMessage{};
+        case CustomTxType::Vote:                    return CPropVoteMessage{};
         case CustomTxType::None:                    return CCustomTxMessageNone{};
     }
     return CCustomTxMessageNone{};
@@ -426,18 +420,11 @@
         return !res ? res : serialize(obj);
     }
 
-<<<<<<< HEAD
-    Res operator()(CCreatePropMessage& obj) const {
-=======
     Res operator()(CLoanSetCollateralTokenMessage& obj) const {
->>>>>>> 13cc9108
         auto res = isPostFortCanningFork();
         return !res ? res : serialize(obj);
     }
 
-<<<<<<< HEAD
-    Res operator()(CPropVoteMessage& obj) const {
-=======
     Res operator()(CLoanSetLoanTokenMessage& obj) const {
         auto res = isPostFortCanningFork();
         return !res ? res : serialize(obj);
@@ -484,7 +471,16 @@
     }
 
     Res operator()(CAuctionBidMessage& obj) const {
->>>>>>> 13cc9108
+        auto res = isPostFortCanningFork();
+        return !res ? res : serialize(obj);
+    }
+
+    Res operator()(CCreatePropMessage& obj) const {
+        auto res = isPostFortCanningFork();
+        return !res ? res : serialize(obj);
+    }
+
+    Res operator()(CPropVoteMessage& obj) const {
         auto res = isPostFortCanningFork();
         return !res ? res : serialize(obj);
     }
@@ -1829,68 +1825,6 @@
         return !res ? res : mnview.ICXCloseMakeOfferTx(*offer, CICXMakeOffer::STATUS_CLOSED);
     }
 
-<<<<<<< HEAD
-    Res operator()(const CCreatePropMessage& obj) const {
-        auto res = CheckProposalTx(obj.type);
-        if (!res) {
-            return res;
-        }
-        if (obj.nAmount >= MAX_MONEY) {
-            return Res::Err("proposal wants to gain all money");
-        }
-        if (obj.title.size() > 128) {
-            return Res::Err("proposal title cannot be more than 128 bytes");
-        }
-        if (obj.type == CPropType::CommunityFundRequest) {
-            if (obj.nCycles < 1 || obj.nCycles > MAX_CYCLES) {
-                return Res::Err("proposal cycles can be between 1 and %d", int(MAX_CYCLES));
-            }
-        } else if (obj.type == CPropType::VoteOfConfidence) {
-            if (obj.nAmount != 0) {
-                return Res::Err("proposal amount in vote of confidence");
-            }
-            if (obj.nCycles != VOC_CYCLES) {
-                return Res::Err("proposal cycles should be %d", int(VOC_CYCLES));
-            }
-        } else {
-            return Res::Err("unsupported proposal type");
-        }
-        return mnview.CreateProp(tx.GetHash(), height, obj, consensus.props.votingPeriod);
-    }
-
-    Res operator()(const CPropVoteMessage& obj) const {
-        auto prop = mnview.GetProp(obj.propId);
-        if (!prop) {
-            return Res::Err("proposal <%s> does not exists", obj.propId.GetHex());
-        }
-        if (prop->status != CPropStatusType::Voting) {
-            return Res::Err("proposal <%s> is not in voting period", obj.propId.GetHex());
-        }
-        auto node = mnview.GetMasternode(obj.masternodeId);
-        if (!node) {
-            return Res::Err("masternode <%s> does not exist", obj.masternodeId.GetHex());
-        }
-        auto ownerDest = node->ownerType == 1 ? CTxDestination(PKHash(node->ownerAuthAddress))
-                                              : CTxDestination(WitnessV0KeyHash(node->ownerAuthAddress));
-        if (!HasAuth(GetScriptForDestination(ownerDest))) {
-            return Res::Err("tx must have at least one input from the owner");
-        }
-        if (!node->IsActive(height)) {
-            return Res::Err("masternode <%s> is not active", obj.masternodeId.GetHex());
-        }
-        if (node->mintedBlocks < 1) {
-            return Res::Err("masternode <%s> does not mine at least one block", obj.masternodeId.GetHex());
-        }
-        switch(obj.vote) {
-            case CPropVoteType::VoteNo:
-            case CPropVoteType::VoteYes:
-            case CPropVoteType::VoteNeutral:
-                break;
-            default:
-                return Res::Err("unsupported vote type");
-        }
-        return mnview.AddPropVote(obj.propId, obj.masternodeId, obj.vote);
-=======
     Res operator()(const CLoanSetCollateralTokenMessage& obj) const {
         auto res = CheckCustomTx();
         if (!res)
@@ -2377,7 +2311,68 @@
         CalculateOwnerRewards(obj.from);
         auto res = mnview.SubBalance(obj.from, obj.amount);
         return !res ? res : mnview.StoreAuctionBid(obj.vaultId, obj.index, {obj.from, obj.amount});
->>>>>>> 13cc9108
+    }
+
+    Res operator()(const CCreatePropMessage& obj) const {
+        auto res = CheckProposalTx(obj.type);
+        if (!res) {
+            return res;
+        }
+        if (obj.nAmount >= MAX_MONEY) {
+            return Res::Err("proposal wants to gain all money");
+        }
+        if (obj.title.size() > 128) {
+            return Res::Err("proposal title cannot be more than 128 bytes");
+        }
+        if (obj.type == CPropType::CommunityFundRequest) {
+            if (obj.nCycles < 1 || obj.nCycles > MAX_CYCLES) {
+                return Res::Err("proposal cycles can be between 1 and %d", int(MAX_CYCLES));
+            }
+        } else if (obj.type == CPropType::VoteOfConfidence) {
+            if (obj.nAmount != 0) {
+                return Res::Err("proposal amount in vote of confidence");
+            }
+            if (obj.nCycles != VOC_CYCLES) {
+                return Res::Err("proposal cycles should be %d", int(VOC_CYCLES));
+            }
+        } else {
+            return Res::Err("unsupported proposal type");
+        }
+        return mnview.CreateProp(tx.GetHash(), height, obj, consensus.props.votingPeriod);
+    }
+
+    Res operator()(const CPropVoteMessage& obj) const {
+        auto prop = mnview.GetProp(obj.propId);
+        if (!prop) {
+            return Res::Err("proposal <%s> does not exists", obj.propId.GetHex());
+        }
+        if (prop->status != CPropStatusType::Voting) {
+            return Res::Err("proposal <%s> is not in voting period", obj.propId.GetHex());
+        }
+        auto node = mnview.GetMasternode(obj.masternodeId);
+        if (!node) {
+            return Res::Err("masternode <%s> does not exist", obj.masternodeId.GetHex());
+        }
+        auto ownerDest = node->ownerType == 1 ? CTxDestination(PKHash(node->ownerAuthAddress))
+                                              : CTxDestination(WitnessV0KeyHash(node->ownerAuthAddress));
+        if (!HasAuth(GetScriptForDestination(ownerDest))) {
+            return Res::Err("tx must have at least one input from the owner");
+        }
+        if (!node->IsActive(height)) {
+            return Res::Err("masternode <%s> is not active", obj.masternodeId.GetHex());
+        }
+        if (node->mintedBlocks < 1) {
+            return Res::Err("masternode <%s> does not mine at least one block", obj.masternodeId.GetHex());
+        }
+        switch(obj.vote) {
+            case CPropVoteType::VoteNo:
+            case CPropVoteType::VoteYes:
+            case CPropVoteType::VoteNeutral:
+                break;
+            default:
+                return Res::Err("unsupported vote type");
+        }
+        return mnview.AddPropVote(obj.propId, obj.masternodeId, obj.vote);
     }
 
     Res operator()(const CCustomTxMessageNone&) const {
