--- conflicted
+++ resolved
@@ -90,11 +90,8 @@
     int EunosKampungHeight;
     int EunosPayaHeight;
     int FortCanningHeight;
-<<<<<<< HEAD
+    int FortCanningMuseumHeight;
     int GreatWorldHeight;
-=======
-    int FortCanningMuseumHeight;
->>>>>>> c846338c
 
     /** Foundation share after AMK, normalized to COIN = 100% */
     CAmount foundationShareDFIP1;
