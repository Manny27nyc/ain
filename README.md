--- conflicted
+++ resolved
@@ -15,11 +15,7 @@
 - Visit the [DeFi Blockchain website](https://defichain.io)
 - Read our [white paper](https://defichain.io/white-paper/)
 
-<<<<<<< HEAD
-Official binaries are available from the [GitHub Releases](https://github.com/DeFiCh/ain/releases) page. 
-=======
 Downloadable binaries are available from the [GitHub Releases](https://github.com/DeFiCh/ain/releases) page. 
->>>>>>> b9b15e2a
 
 ### Bitcoin Core
 
