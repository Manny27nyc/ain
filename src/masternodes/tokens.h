--- conflicted
+++ resolved
@@ -144,18 +144,12 @@
     void ForEachToken(std::function<bool(DCT_ID const & id, CTokenImpl const & token)> callback, DCT_ID const & start = DCT_ID{0});
 
     Res CreateDFIToken();
-<<<<<<< HEAD
     ResVal<DCT_ID> CreateToken(CTokenImpl const & token, bool isPreBishan);
     bool RevertCreateToken(uint256 const & txid);   /// @deprecated used only by tests. rewrite tests
     Res UpdateToken(uint256 const & tokenTx, CToken & newToken, bool isPreBishan);
 
     Res BishanFlagsCleanup();
-=======
-    Res CreateToken(CTokenImpl const & token);
-    bool RevertCreateToken(uint256 const & txid);
-    Res UpdateToken(uint256 const & tokenTx);
     Res AddMintedTokens(uint256 const & tokenTx, CAmount const & amount);
->>>>>>> b2382375
 
     // tags
     struct ID { static const unsigned char prefix; };
