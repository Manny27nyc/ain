--- conflicted
+++ resolved
@@ -98,21 +98,13 @@
 
         # 4 Trying to make it DAT not from Foundation
         try:
-<<<<<<< HEAD
             self.nodes[2].updatetoken("GOLD#128", {"isDAT": True}, [])
-=======
-            self.nodes[2].updatetoken({"token": "GOLD#128", "isDAT": True}, [])
->>>>>>> aae693e6
         except JSONRPCException as e:
             errorString = e.error['message']
         assert("Incorrect Authorization" in errorString)
 
         # 5 Making token isDAT from Foundation
-<<<<<<< HEAD
         self.nodes[0].updatetoken("GOLD#128", {"isDAT": True}, [])
-=======
-        self.nodes[0].updatetoken({"token": "GOLD#128", "isDAT": True}, [])
->>>>>>> aae693e6
 
         self.nodes[0].generate(1)
         # Checks
@@ -180,11 +172,7 @@
             "symbol": "TEST",
             "name": "TEST token copy",
             "isDAT": False,
-<<<<<<< HEAD
             "collateralAddress": self.nodes[0].get_genesis_keys().ownerAuthAddress # !from founders!!
-=======
-            "collateralAddress": collateral0
->>>>>>> aae693e6
         }, [])
 
         self.nodes[0].generate(1)
@@ -196,11 +184,7 @@
         assert_equal(tokens['129']["isDAT"], False)
 
         try:
-<<<<<<< HEAD
             self.nodes[0].updatetoken("TEST#129", {"isDAT": True})
-=======
-            self.nodes[0].updatetoken({"token": "TEST#129", "isDAT": True}, [])
->>>>>>> aae693e6
         except JSONRPCException as e:
             errorString = e.error['message']
         assert("already exists" in errorString)
