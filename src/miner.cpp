// Copyright (c) 2009-2010 Satoshi Nakamoto
// Copyright (c) 2009-2019 The Bitcoin Core developers
// Distributed under the MIT software license, see the accompanying
// file COPYING or http://www.opensource.org/licenses/mit-license.php.

#include <miner.h>

#include <amount.h>
#include <chain.h>
#include <chainparams.h>
#include <coins.h>
#include <consensus/tx_check.h>
#include <consensus/consensus.h>
#include <consensus/merkle.h>
#include <consensus/tx_verify.h>
#include <consensus/validation.h>
#include <masternodes/anchors.h>
#include <masternodes/criminals.h>
#include <masternodes/masternodes.h>
#include <masternodes/mn_checks.h>
#include <net.h>
#include <policy/feerate.h>
#include <policy/policy.h>
#include <pos.h>
#include <pos_kernel.h>
#include <primitives/transaction.h>
#include <script/standard.h>
#include <util/moneystr.h>
#include <util/system.h>
#include <util/validation.h>
#include <wallet/wallet.h>

#include <algorithm>
#include <queue>
#include <utility>

int64_t UpdateTime(CBlockHeader* pblock, const Consensus::Params& consensusParams, const CBlockIndex* pindexPrev)
{
    int64_t nOldTime = pblock->nTime;
    int64_t nNewTime = std::max(pindexPrev->GetMedianTimePast()+1, GetAdjustedTime());

    if (nOldTime < nNewTime)
        pblock->nTime = nNewTime;

    // Updating time can change work required on testnet:
    if (consensusParams.pos.fAllowMinDifficultyBlocks)
        pblock->nBits = pos::GetNextWorkRequired(pindexPrev, pblock, consensusParams.pos);

    return nNewTime - nOldTime;
}

BlockAssembler::Options::Options() {
    blockMinFeeRate = CFeeRate(DEFAULT_BLOCK_MIN_TX_FEE);
    nBlockMaxWeight = DEFAULT_BLOCK_MAX_WEIGHT;
}

BlockAssembler::BlockAssembler(const CChainParams& params, const Options& options) : chainparams(params)
{
    blockMinFeeRate = options.blockMinFeeRate;
    // Limit weight to between 4K and MAX_BLOCK_WEIGHT-4K for sanity:
    nBlockMaxWeight = std::max<size_t>(4000, std::min<size_t>(MAX_BLOCK_WEIGHT - 4000, options.nBlockMaxWeight));
}

static BlockAssembler::Options DefaultOptions()
{
    // Block resource limits
    // If -blockmaxweight is not given, limit to DEFAULT_BLOCK_MAX_WEIGHT
    BlockAssembler::Options options;
    options.nBlockMaxWeight = gArgs.GetArg("-blockmaxweight", DEFAULT_BLOCK_MAX_WEIGHT);
    CAmount n = 0;
    if (gArgs.IsArgSet("-blockmintxfee") && ParseMoney(gArgs.GetArg("-blockmintxfee", ""), n)) {
        options.blockMinFeeRate = CFeeRate(n);
    } else {
        options.blockMinFeeRate = CFeeRate(DEFAULT_BLOCK_MIN_TX_FEE);
    }
    return options;
}

BlockAssembler::BlockAssembler(const CChainParams& params) : BlockAssembler(params, DefaultOptions()) {}

void BlockAssembler::resetBlock()
{
    inBlock.clear();

    // Reserve space for coinbase tx
    nBlockWeight = 4000;
    nBlockSigOpsCost = 400;
    fIncludeWitness = false;

    // These counters do not include coinbase tx
    nBlockTx = 0;
    nFees = 0;
}

Optional<int64_t> BlockAssembler::m_last_block_num_txs{nullopt};
Optional<int64_t> BlockAssembler::m_last_block_weight{nullopt};

std::unique_ptr<CBlockTemplate> BlockAssembler::CreateNewBlock(const CScript& scriptPubKeyIn)
{
    int64_t nTimeStart = GetTimeMicros();

    resetBlock();

    pblocktemplate.reset(new CBlockTemplate());

    if(!pblocktemplate.get())
        return nullptr;
    pblock = &pblocktemplate->block; // pointer for convenience

    // Add dummy coinbase tx as first transaction
    pblock->vtx.emplace_back();
    pblocktemplate->vTxFees.push_back(-1); // updated at end
    pblocktemplate->vTxSigOpsCost.push_back(-1); // updated at end

    LOCK2(cs_main, mempool.cs);
    // in fact, this may be redundant cause it was checked upthere in the miner
    auto myIDs = pcustomcsview->AmIOperator();
    if (!myIDs)
        return nullptr;
    auto nodePtr = pcustomcsview->GetMasternode(myIDs->second);
    if (!nodePtr || !nodePtr->IsActive())
        return nullptr;

    CBlockIndex* pindexPrev = ::ChainActive().Tip();
    assert(pindexPrev != nullptr);
    nHeight = pindexPrev->nHeight + 1;

    pblock->nVersion = ComputeBlockVersion(pindexPrev, chainparams.GetConsensus());
    // -regtest only: allow overriding block.nVersion with
    // -blockversion=N to test forking scenarios
    if (chainparams.MineBlocksOnDemand())
        pblock->nVersion = gArgs.GetArg("-blockversion", pblock->nVersion);

    pblock->nTime = GetAdjustedTime();
    const int64_t nMedianTimePast = pindexPrev->GetMedianTimePast();

    nLockTimeCutoff = (STANDARD_LOCKTIME_VERIFY_FLAGS & LOCKTIME_MEDIAN_TIME_PAST)
                       ? nMedianTimePast
                       : pblock->GetBlockTime();

    // Decide whether to include witness transactions
    // This is only needed in case the witness softfork activation is reverted
    // (which would require a very deep reorganization).
    // Note that the mempool would accept transactions with witness data before
    // IsWitnessEnabled, but we would only ever mine blocks after IsWitnessEnabled
    // unless there is a massive block reorganization with the witness softfork
    // not activated.
    // TODO: replace this with a call to main to assess validity of a mempool
    // transaction (which in most cases can be a no-op).
    fIncludeWitness = IsWitnessEnabled(pindexPrev, chainparams.GetConsensus());

    const auto txVersion = GetTransactionVersion(nHeight);

    auto currentTeam = pcustomcsview->GetCurrentTeam();
    auto confirms = panchorAwaitingConfirms->GetQuorumFor(currentTeam);
    if (confirms.size() > 0) { // quorum or zero

        CAnchorFinalizationMessage finMsg{confirms[0]};
        finMsg.nextTeam = pcustomcsview->CalcNextTeam(pindexPrev->stakeModifier);
        finMsg.currentTeam = currentTeam;
        for (auto const & msg : confirms) {
            finMsg.sigs.push_back(msg.signature);
        }

        CDataStream metadata(DfAnchorFinalizeTxMarker, SER_NETWORK, PROTOCOL_VERSION);
        metadata << finMsg;

        CTxDestination destination = finMsg.rewardKeyType == 1 ? CTxDestination(PKHash(finMsg.rewardKeyID)) : CTxDestination(WitnessV0KeyHash(finMsg.rewardKeyID));

<<<<<<< HEAD
        CMutableTransaction mTx;
=======
        CMutableTransaction mTx(txVersion);
>>>>>>> aae693e6
        mTx.vin.resize(1);
        mTx.vin[0].prevout.SetNull();
        mTx.vin[0].scriptSig = CScript() << nHeight << OP_0;
        mTx.vout.resize(2);
        mTx.vout[0].scriptPubKey = CScript() << OP_RETURN << ToByteVector(metadata);
        mTx.vout[0].nValue = 0;
        mTx.vout[1].scriptPubKey = GetScriptForDestination(destination);

<<<<<<< HEAD
        if (nHeight >= chainparams.GetConsensus().DIP1Height) {
            mTx.vout[1].nValue = pcustomcsview->GetCommunityBalance(CommunityAccountType::AnchorReward); // do not reset it, so it will occure on connectblock
        }
        else { // pre-DIP1 logic:
=======
        if (nHeight >= chainparams.GetConsensus().AMKHeight) {
            mTx.vout[1].nValue = pcustomcsview->GetCommunityBalance(CommunityAccountType::AnchorReward); // do not reset it, so it will occure on connectblock
        }
        else { // pre-AMK logic:
>>>>>>> aae693e6
            mTx.vout[1].nValue = GetAnchorSubsidy(finMsg.anchorHeight, finMsg.prevAnchorHeight, chainparams.GetConsensus());
        }

        LogPrintf("AnchorConfirms::CreateNewBlock(): create finalization tx: %s block: %d\n", mTx.GetHash().GetHex(), nHeight);
        pblock->vtx.push_back(MakeTransactionRef(std::move(mTx)));

        pblocktemplate->vTxFees.push_back(0);
        pblocktemplate->vTxSigOpsCost.push_back(WITNESS_SCALE_FACTOR * GetLegacySigOpCount(*pblock->vtx.back()));

        // DO NOT erase votes here! they'll be cleaned after block connection (ONLY!)
//        panchorAwaitingConfirms->EraseAnchor(confirmsForAnchor.first);
    }

    CTransactionRef criminalTx = nullptr;
    if (fCriminals) {
        CCriminalProofsView::CMnCriminals criminals = pcriminals->GetUnpunishedCriminals();
        if (criminals.size() != 0) {
            CCriminalProofsView::CMnCriminals::iterator itCriminalMN = criminals.begin();
            auto const & proof = itCriminalMN->second;
            CKeyID minter;
            assert(IsDoubleSigned(proof.blockHeader, proof.conflictBlockHeader, minter));
            // not necessary - checked by GetUnpunishedCriminals()
//            auto itFirstMN = penhancedview->GetMasternodeIdByOperator(minter);
//            assert(itFirstMN && (*itFirstMN) == itCriminalMN->first);

            CDataStream metadata(DfCriminalTxMarker, SER_NETWORK, PROTOCOL_VERSION);
            metadata << proof.blockHeader << proof.conflictBlockHeader << itCriminalMN->first;

            CMutableTransaction newCriminalTx(txVersion);
            newCriminalTx.vin.resize(1);
            newCriminalTx.vin[0].prevout.SetNull();
            newCriminalTx.vin[0].scriptSig = CScript() << nHeight << OP_0;
            newCriminalTx.vout.resize(1);
            newCriminalTx.vout[0].scriptPubKey = CScript() << OP_RETURN << ToByteVector(metadata);
            newCriminalTx.vout[0].nValue = 0;

            pblock->vtx.push_back(MakeTransactionRef(std::move(newCriminalTx)));
            criminalTx = pblock->vtx.back();

            pblocktemplate->vTxFees.push_back(0);
            pblocktemplate->vTxSigOpsCost.push_back(WITNESS_SCALE_FACTOR * GetLegacySigOpCount(*pblock->vtx.back()));
        }
    }

    int nPackagesSelected = 0;
    int nDescendantsUpdated = 0;
    addPackageTxs(nPackagesSelected, nDescendantsUpdated);

    int64_t nTime1 = GetTimeMicros();

    m_last_block_num_txs = nBlockTx;
    m_last_block_weight = nBlockWeight;

    // Create coinbase transaction.
    CMutableTransaction coinbaseTx(txVersion);
    coinbaseTx.vin.resize(1);
    coinbaseTx.vin[0].prevout.SetNull();
    coinbaseTx.vin[0].scriptSig = CScript() << nHeight << OP_0;
    coinbaseTx.vout.resize(1);
    coinbaseTx.vout[0].scriptPubKey = scriptPubKeyIn;
    CAmount blockReward = GetBlockSubsidy(nHeight, chainparams.GetConsensus());
    coinbaseTx.vout[0].nValue = nFees + blockReward;

<<<<<<< HEAD
    if (nHeight >= chainparams.GetConsensus().DIP1Height) {
=======
    if (nHeight >= chainparams.GetConsensus().AMKHeight) {
>>>>>>> aae693e6
        // assume community non-utxo funding:
        for (auto kv : chainparams.GetConsensus().nonUtxoBlockSubsidies) {
            coinbaseTx.vout[0].nValue -= blockReward * kv.second / COIN;
        }
        // Pinch off foundation share
<<<<<<< HEAD
        if (!chainparams.GetConsensus().foundationShareScript.empty() && chainparams.GetConsensus().foundationShareDIP1 != 0) {
            coinbaseTx.vout.resize(2);
            coinbaseTx.vout[1].scriptPubKey = chainparams.GetConsensus().foundationShareScript;
            coinbaseTx.vout[1].nValue = blockReward * chainparams.GetConsensus().foundationShareDIP1 / COIN; // the main difference is that new FS is a %% from "base" block reward and no fees involved
            coinbaseTx.vout[0].nValue -= coinbaseTx.vout[1].nValue;
        }
    }
    else { // pre-DIP1 logic:
=======
        if (!chainparams.GetConsensus().foundationShareScript.empty() && chainparams.GetConsensus().foundationShareDFIP1 != 0) {
            coinbaseTx.vout.resize(2);
            coinbaseTx.vout[1].scriptPubKey = chainparams.GetConsensus().foundationShareScript;
            coinbaseTx.vout[1].nValue = blockReward * chainparams.GetConsensus().foundationShareDFIP1 / COIN; // the main difference is that new FS is a %% from "base" block reward and no fees involved
            coinbaseTx.vout[0].nValue -= coinbaseTx.vout[1].nValue;

            LogPrintf("CreateNewBlock(): post AMK logic, foundation share %d\n", coinbaseTx.vout[1].nValue);
        }
    }
    else { // pre-AMK logic:
>>>>>>> aae693e6
        // Pinch off foundation share
        CAmount foundationsReward = coinbaseTx.vout[0].nValue * chainparams.GetConsensus().foundationShare / 100;
        if (!chainparams.GetConsensus().foundationShareScript.empty() && chainparams.GetConsensus().foundationShare != 0) {
            if (pcustomcsview->GetFoundationsDebt() < foundationsReward) {
                coinbaseTx.vout.resize(2);
                coinbaseTx.vout[1].scriptPubKey = chainparams.GetConsensus().foundationShareScript;
                coinbaseTx.vout[1].nValue = foundationsReward - pcustomcsview->GetFoundationsDebt();
                coinbaseTx.vout[0].nValue -= coinbaseTx.vout[1].nValue;
<<<<<<< HEAD
=======

                LogPrintf("CreateNewBlock(): pre AMK logic, foundation share %d\n", coinbaseTx.vout[1].nValue);
>>>>>>> aae693e6
            } else {
                pcustomcsview->SetFoundationsDebt(pcustomcsview->GetFoundationsDebt() - foundationsReward);
            }
        }
    }

    pblock->vtx[0] = MakeTransactionRef(std::move(coinbaseTx));

    pblocktemplate->vchCoinbaseCommitment = GenerateCoinbaseCommitment(*pblock, pindexPrev, chainparams.GetConsensus());
    pblocktemplate->vTxFees[0] = -nFees;

    LogPrintf("CreateNewBlock(): block weight: %u txs: %u fees: %ld sigops %d\n", GetBlockWeight(*pblock), nBlockTx, nFees, nBlockSigOpsCost);

    // Fill in header
    pblock->hashPrevBlock  = pindexPrev->GetBlockHash();
    UpdateTime(pblock, chainparams.GetConsensus(), pindexPrev);
    pblock->nBits          = pos::GetNextWorkRequired(pindexPrev, pblock, chainparams.GetConsensus().pos);
    pblock->stakeModifier  = pos::ComputeStakeModifier(pindexPrev->stakeModifier, myIDs->first);

    pblocktemplate->vTxSigOpsCost[0] = WITNESS_SCALE_FACTOR * GetLegacySigOpCount(*pblock->vtx[0]);

    CValidationState state;
    if (!TestBlockValidity(state, chainparams, *pblock, pindexPrev, false)) {
        throw std::runtime_error(strprintf("%s: TestBlockValidity failed: %s", __func__, FormatStateMessage(state)));
    }
    int64_t nTime2 = GetTimeMicros();

    LogPrint(BCLog::BENCH, "CreateNewBlock() packages: %.2fms (%d packages, %d updated descendants), validity: %.2fms (total %.2fms)\n", 0.001 * (nTime1 - nTimeStart), nPackagesSelected, nDescendantsUpdated, 0.001 * (nTime2 - nTime1), 0.001 * (nTime2 - nTimeStart));

    return std::move(pblocktemplate);
}

void BlockAssembler::onlyUnconfirmed(CTxMemPool::setEntries& testSet)
{
    for (CTxMemPool::setEntries::iterator iit = testSet.begin(); iit != testSet.end(); ) {
        // Only test txs not already in the block
        if (inBlock.count(*iit)) {
            testSet.erase(iit++);
        }
        else {
            iit++;
        }
    }
}

bool BlockAssembler::TestPackage(uint64_t packageSize, int64_t packageSigOpsCost) const
{
    // TODO: switch to weight-based accounting for packages instead of vsize-based accounting.
    if (nBlockWeight + WITNESS_SCALE_FACTOR * packageSize >= nBlockMaxWeight)
        return false;
    if (nBlockSigOpsCost + packageSigOpsCost >= MAX_BLOCK_SIGOPS_COST)
        return false;
    return true;
}

// Perform transaction-level checks before adding to block:
// - transaction finality (locktime)
// - premature witness (in case segwit transactions are added to mempool before
//   segwit activation)
bool BlockAssembler::TestPackageTransactions(const CTxMemPool::setEntries& package)
{
    for (CTxMemPool::txiter it : package) {
        if (!IsFinalTx(it->GetTx(), nHeight, nLockTimeCutoff))
            return false;
        if (!fIncludeWitness && it->GetTx().HasWitness())
            return false;
    }
    return true;
}

void BlockAssembler::AddToBlock(CTxMemPool::txiter iter)
{
    pblock->vtx.emplace_back(iter->GetSharedTx());
    pblocktemplate->vTxFees.push_back(iter->GetFee());
    pblocktemplate->vTxSigOpsCost.push_back(iter->GetSigOpCost());
    nBlockWeight += iter->GetTxWeight();
    ++nBlockTx;
    nBlockSigOpsCost += iter->GetSigOpCost();
    nFees += iter->GetFee();
    inBlock.insert(iter);

    bool fPrintPriority = gArgs.GetBoolArg("-printpriority", DEFAULT_PRINTPRIORITY);
    if (fPrintPriority) {
        LogPrintf("fee %s txid %s\n",
                  CFeeRate(iter->GetModifiedFee(), iter->GetTxSize()).ToString(),
                  iter->GetTx().GetHash().ToString());
    }
}

int BlockAssembler::UpdatePackagesForAdded(const CTxMemPool::setEntries& alreadyAdded,
        indexed_modified_transaction_set &mapModifiedTx)
{
    int nDescendantsUpdated = 0;
    for (CTxMemPool::txiter it : alreadyAdded) {
        CTxMemPool::setEntries descendants;
        mempool.CalculateDescendants(it, descendants);
        // Insert all descendants (not yet in block) into the modified set
        for (CTxMemPool::txiter desc : descendants) {
            if (alreadyAdded.count(desc))
                continue;
            ++nDescendantsUpdated;
            modtxiter mit = mapModifiedTx.find(desc);
            if (mit == mapModifiedTx.end()) {
                CTxMemPoolModifiedEntry modEntry(desc);
                modEntry.nSizeWithAncestors -= it->GetTxSize();
                modEntry.nModFeesWithAncestors -= it->GetModifiedFee();
                modEntry.nSigOpCostWithAncestors -= it->GetSigOpCost();
                mapModifiedTx.insert(modEntry);
            } else {
                mapModifiedTx.modify(mit, update_for_parent_inclusion(it));
            }
        }
    }
    return nDescendantsUpdated;
}

// Skip entries in mapTx that are already in a block or are present
// in mapModifiedTx (which implies that the mapTx ancestor state is
// stale due to ancestor inclusion in the block)
// Also skip transactions that we've already failed to add. This can happen if
// we consider a transaction in mapModifiedTx and it fails: we can then
// potentially consider it again while walking mapTx.  It's currently
// guaranteed to fail again, but as a belt-and-suspenders check we put it in
// failedTx and avoid re-evaluation, since the re-evaluation would be using
// cached size/sigops/fee values that are not actually correct.
bool BlockAssembler::SkipMapTxEntry(CTxMemPool::txiter it, indexed_modified_transaction_set &mapModifiedTx, CTxMemPool::setEntries &failedTx)
{
    assert (it != mempool.mapTx.end());
    return mapModifiedTx.count(it) || inBlock.count(it) || failedTx.count(it);
}

void BlockAssembler::SortForBlock(const CTxMemPool::setEntries& package, std::vector<CTxMemPool::txiter>& sortedEntries)
{
    // Sort package by ancestor count
    // If a transaction A depends on transaction B, then A's ancestor count
    // must be greater than B's.  So this is sufficient to validly order the
    // transactions for block inclusion.
    sortedEntries.clear();
    sortedEntries.insert(sortedEntries.begin(), package.begin(), package.end());
    std::sort(sortedEntries.begin(), sortedEntries.end(), CompareTxIterByAncestorCount());
}

// This transaction selection algorithm orders the mempool based
// on feerate of a transaction including all unconfirmed ancestors.
// Since we don't remove transactions from the mempool as we select them
// for block inclusion, we need an alternate method of updating the feerate
// of a transaction with its not-yet-selected ancestors as we go.
// This is accomplished by walking the in-mempool descendants of selected
// transactions and storing a temporary modified state in mapModifiedTxs.
// Each time through the loop, we compare the best transaction in
// mapModifiedTxs with the next transaction in the mempool to decide what
// transaction package to work on next.
void BlockAssembler::addPackageTxs(int &nPackagesSelected, int &nDescendantsUpdated)
{
    // mapModifiedTx will store sorted packages after they are modified
    // because some of their txs are already in the block
    indexed_modified_transaction_set mapModifiedTx;
    // Keep track of entries that failed inclusion, to avoid duplicate work
    CTxMemPool::setEntries failedTx;

    // Start by adding all descendants of previously added txs to mapModifiedTx
    // and modifying them for their already included ancestors
    UpdatePackagesForAdded(inBlock, mapModifiedTx);

    CTxMemPool::indexed_transaction_set::index<ancestor_score>::type::iterator mi = mempool.mapTx.get<ancestor_score>().begin();
    CTxMemPool::txiter iter;

    // Limit the number of attempts to add transactions to the block when it is
    // close to full; this is just a simple heuristic to finish quickly if the
    // mempool has a lot of entries.
    const int64_t MAX_CONSECUTIVE_FAILURES = 1000;
    int64_t nConsecutiveFailed = 0;

    while (mi != mempool.mapTx.get<ancestor_score>().end() || !mapModifiedTx.empty())
    {
        // First try to find a new transaction in mapTx to evaluate.
        if (mi != mempool.mapTx.get<ancestor_score>().end() &&
                SkipMapTxEntry(mempool.mapTx.project<0>(mi), mapModifiedTx, failedTx)) {
            ++mi;
            continue;
        }

        // Now that mi is not stale, determine which transaction to evaluate:
        // the next entry from mapTx, or the best from mapModifiedTx?
        bool fUsingModified = false;

        modtxscoreiter modit = mapModifiedTx.get<ancestor_score>().begin();
        if (mi == mempool.mapTx.get<ancestor_score>().end()) {
            // We're out of entries in mapTx; use the entry from mapModifiedTx
            iter = modit->iter;
            fUsingModified = true;
        } else {
            // Try to compare the mapTx entry to the mapModifiedTx entry
            iter = mempool.mapTx.project<0>(mi);
            if (modit != mapModifiedTx.get<ancestor_score>().end() &&
                    CompareTxMemPoolEntryByAncestorFee()(*modit, CTxMemPoolModifiedEntry(iter))) {
                // The best entry in mapModifiedTx has higher score
                // than the one from mapTx.
                // Switch which transaction (package) to consider
                iter = modit->iter;
                fUsingModified = true;
            } else {
                // Either no entry in mapModifiedTx, or it's worse than mapTx.
                // Increment mi for the next loop iteration.
                ++mi;
            }
        }

        // We skip mapTx entries that are inBlock, and mapModifiedTx shouldn't
        // contain anything that is inBlock.
        assert(!inBlock.count(iter));

        uint64_t packageSize = iter->GetSizeWithAncestors();
        CAmount packageFees = iter->GetModFeesWithAncestors();
        int64_t packageSigOpsCost = iter->GetSigOpCostWithAncestors();
        if (fUsingModified) {
            packageSize = modit->nSizeWithAncestors;
            packageFees = modit->nModFeesWithAncestors;
            packageSigOpsCost = modit->nSigOpCostWithAncestors;
        }

        if (packageFees < blockMinFeeRate.GetFee(packageSize)) {
            // Everything else we might consider has a lower fee rate
            return;
        }

        if (!TestPackage(packageSize, packageSigOpsCost)) {
            if (fUsingModified) {
                // Since we always look at the best entry in mapModifiedTx,
                // we must erase failed entries so that we can consider the
                // next best entry on the next loop iteration
                mapModifiedTx.get<ancestor_score>().erase(modit);
                failedTx.insert(iter);
            }

            ++nConsecutiveFailed;

            if (nConsecutiveFailed > MAX_CONSECUTIVE_FAILURES && nBlockWeight >
                    nBlockMaxWeight - 4000) {
                // Give up if we're close to full and haven't succeeded in a while
                break;
            }
            continue;
        }

        CTxMemPool::setEntries ancestors;
        uint64_t nNoLimit = std::numeric_limits<uint64_t>::max();
        std::string dummy;
        mempool.CalculateMemPoolAncestors(*iter, ancestors, nNoLimit, nNoLimit, nNoLimit, nNoLimit, dummy, false);

        onlyUnconfirmed(ancestors);
        ancestors.insert(iter);

        // Test if all tx's are Final
        if (!TestPackageTransactions(ancestors)) {
            if (fUsingModified) {
                mapModifiedTx.get<ancestor_score>().erase(modit);
                failedTx.insert(iter);
            }
            continue;
        }

        // This transaction will make it in; reset the failed counter.
        nConsecutiveFailed = 0;

        // Package can be added. Sort the entries in a valid order.
        std::vector<CTxMemPool::txiter> sortedEntries;
        SortForBlock(ancestors, sortedEntries);

        for (size_t i=0; i<sortedEntries.size(); ++i) {
            AddToBlock(sortedEntries[i]);
            // Erase from the modified set, if present
            mapModifiedTx.erase(sortedEntries[i]);
        }

        ++nPackagesSelected;

        // Update transactions that depend on each of these
        nDescendantsUpdated += UpdatePackagesForAdded(ancestors, mapModifiedTx);
    }
}

void IncrementExtraNonce(CBlock* pblock, const CBlockIndex* pindexPrev, unsigned int& nExtraNonce)
{
    // Update nExtraNonce
    static uint256 hashPrevBlock;
    if (hashPrevBlock != pblock->hashPrevBlock)
    {
        nExtraNonce = 0;
        hashPrevBlock = pblock->hashPrevBlock;
    }
    ++nExtraNonce;
    unsigned int nHeight = pindexPrev->nHeight+1; // Height first in coinbase required for block.version=2
    CMutableTransaction txCoinbase(*pblock->vtx[0]);
    txCoinbase.vin[0].scriptSig = (CScript() << nHeight << CScriptNum(nExtraNonce)) + COINBASE_FLAGS;
    assert(txCoinbase.vin[0].scriptSig.size() <= 100);

    pblock->vtx[0] = MakeTransactionRef(std::move(txCoinbase));
    pblock->hashMerkleRoot = BlockMerkleRoot(*pblock);
}

namespace pos {
    Staker::Status Staker::stake(CChainParams chainparams, const ThreadStaker::Args& args) {
        if (!chainparams.GetConsensus().pos.allowMintingWithoutPeers) {
            if(!g_connman)
                throw std::runtime_error("Error: Peer-to-peer functionality missing or disabled");

            if (!chainparams.GetConsensus().pos.allowMintingWithoutPeers && g_connman->GetNodeCount(CConnman::CONNECTIONS_ALL) == 0)
                return Status::initWaiting;
        }

        if (nLastSystemTime.time_since_epoch().count() != 0 && nLastSteadyTime.time_since_epoch().count() != 0) {
            using namespace std::chrono;
            const auto systemNow = system_clock::now();
            const auto steadyNow = steady_clock::now();
            const auto nSystemClockDifference = duration_cast<milliseconds>(systemNow - nLastSystemTime);
            const auto nSteadyClockDifference = duration_cast<milliseconds>(steadyNow - nLastSteadyTime);

            if(std::abs((nSystemClockDifference - nSteadyClockDifference).count()) > 1000) { //1s
                //LogPrintf("*** System clock change detected. Staking will be paused until the clock is synced again.\n");
                // TODO: call a NTP syncing routine
                //return Status::initWaiting;
            }
        }

        nLastSystemTime = std::chrono::system_clock::now();
        nLastSteadyTime = std::chrono::steady_clock::now();

        bool minted = false;
        bool potentialCriminalBlock = false;

        CBlockIndex* tip = getTip();

        // this part of code stay valid until tip got changed
        /// @todo is 'tip' can be changed here? is it possible to pull 'getTip()' and mnview access to the upper (calling 'stake()') block?
        uint32_t mintedBlocks(0);
        {
            LOCK(cs_main);
            auto nodePtr = pcustomcsview->GetMasternode(args.masternodeID);
            if (!nodePtr || !nodePtr->IsActive(tip->height)) /// @todo miner: height+1 or nHeight+1 ???
            {
                /// @todo may be new status for not activated (or already resigned) MN??
                return Status::initWaiting;
            }
            mintedBlocks = nodePtr->mintedBlocks;
        }

        withSearchInterval([&](int64_t coinstakeTime, int64_t nSearchInterval) {
            if (fCriminals) {
                std::map <uint256, CBlockHeader> blockHeaders{};
                {
                    LOCK(cs_main);
                    pcriminals->FetchMintedHeaders(args.masternodeID, mintedBlocks + 1, blockHeaders, fIsFakeNet);
                }
                for (std::pair <uint256, CBlockHeader> const & blockHeader : blockHeaders) {
                    if (IsDoubleSignRestricted(blockHeader.second.height, tip->nHeight + (uint64_t)1)) {
                        potentialCriminalBlock = true;
                        return;
                    }
                }
            }
            //
            // Create block template
            //
            std::unique_ptr<CBlockTemplate> pblocktemplate(BlockAssembler(chainparams).CreateNewBlock(args.coinbaseScript));
            if (!pblocktemplate.get()) {
                throw std::runtime_error("Error in WalletStaker: Keypool ran out, please call keypoolrefill before restarting the staking thread");
            }
            std::shared_ptr<CBlock> pblock = std::make_shared<CBlock>(pblocktemplate->block);

            LogPrint(BCLog::STAKING, "Running Staker with %u common transactions in block (%u bytes)\n", pblock->vtx.size() - 1,
                     ::GetSerializeSize(*pblock, PROTOCOL_VERSION));

            // find matching Hash
            pblock->height = tip->nHeight + 1;
            pblock->mintedBlocks = mintedBlocks + 1;
            pblock->stakeModifier = pos::ComputeStakeModifier(tip->stakeModifier, args.minterKey.GetPubKey().GetID());

            bool found = false;
            for (uint32_t t = 0; t < nSearchInterval; t++) {
                boost::this_thread::interruption_point();

                pblock->nTime = ((uint32_t)coinstakeTime - t);

                if (pos::CheckKernelHash(pblock->stakeModifier, pblock->nBits,  (int64_t) pblock->nTime, chainparams.GetConsensus(), args.masternodeID).hashOk) {
                    LogPrint(BCLog::STAKING, "MakeStake: kernel found\n");

                    found = true;
                    break;
                }
            }

            if (!found) {
                return;
            }

            //
            // Trying to sign a block
            //
            auto err = pos::SignPosBlock(pblock, args.minterKey);
            if (err) {
                LogPrint(BCLog::STAKING, "SignPosBlock(): %s \n", *err);
                return;
            }

            //
            // Final checks
            //
            {
                LOCK(cs_main);
                err = pos::CheckSignedBlock(pblock, tip, chainparams);
                if (err) {
                    LogPrint(BCLog::STAKING, "CheckSignedBlock(): %s \n", *err);
                    return;
                }
            }

            if (!ProcessNewBlock(chainparams, pblock, true, nullptr)) {
                LogPrintf("PoS block was checked, but wasn't accepted by ProcessNewBlock\n");
                return;
            }

            minted = true;
        });

        return minted ? Status::minted : (potentialCriminalBlock? Status::criminalWaiting : Status::stakeWaiting);
    }

    CBlockIndex* Staker::getTip() {
        LOCK(cs_main);
        return ::ChainActive().Tip();
    }

    template <typename F>
    bool Staker::withSearchInterval(F&& f) {
        const int64_t nTime = GetAdjustedTime(); // TODO: SS GetAdjustedTime() + period minting block

        if (nTime > nLastCoinStakeSearchTime) {
            f(nTime, nTime - nLastCoinStakeSearchTime);
            nLastCoinStakeSearchTime = nTime;
            return true;
        }
        return false;
    }

int32_t ThreadStaker::operator()(ThreadStaker::Args args, CChainParams chainparams) {
    pos::Staker staker{};
    int32_t nMinted = 0;
    int32_t nTried = 0;

    auto trying = [&]() {
        return args.nMaxTries == -1 || nTried < args.nMaxTries;
    };

    auto notDone = [&]() {
        return args.nMint == -1 || nMinted < args.nMint;
    };

    while (true) {
        boost::this_thread::interruption_point();

        while (fImporting || fReindex) {
            boost::this_thread::interruption_point();

            LogPrintf("ThreadStaker: reindex waiting\n");

            std::this_thread::sleep_for(std::chrono::milliseconds(900));
        }

        try {
            Staker::Status status = staker.stake(chainparams, args);
            if (status == Staker::Status::error) {
                LogPrintf("ThreadStaker terminated due to a staking error\n");
                return nMinted;
            }
            if (status == Staker::Status::minted) {
                LogPrintf("ThreadStaker minted a block!\n");
                nMinted++;
            }
            if (status == Staker::Status::initWaiting) {
                LogPrintf("ThreadStaker: initial waiting\n");
            }
            if (status == Staker::Status::stakeWaiting) {
                LogPrint(BCLog::STAKING, "Staked, but no kernel found yet\n");
            }
            if (status == Staker::Status::criminalWaiting) {
                LogPrint(BCLog::STAKING, "Potential criminal block tried to create\n");
            }
        }
        catch (const std::runtime_error &e) {
            LogPrintf("ThreadStaker runtime error: %s\n", e.what());
            return nMinted;
        }

        nTried++;
        if (trying() && notDone()) {
            std::this_thread::sleep_for(std::chrono::milliseconds(900));
        } else {
            break;
        }
    }

    return nMinted;
}

}<|MERGE_RESOLUTION|>--- conflicted
+++ resolved
@@ -167,11 +167,7 @@
 
         CTxDestination destination = finMsg.rewardKeyType == 1 ? CTxDestination(PKHash(finMsg.rewardKeyID)) : CTxDestination(WitnessV0KeyHash(finMsg.rewardKeyID));
 
-<<<<<<< HEAD
-        CMutableTransaction mTx;
-=======
         CMutableTransaction mTx(txVersion);
->>>>>>> aae693e6
         mTx.vin.resize(1);
         mTx.vin[0].prevout.SetNull();
         mTx.vin[0].scriptSig = CScript() << nHeight << OP_0;
@@ -180,17 +176,10 @@
         mTx.vout[0].nValue = 0;
         mTx.vout[1].scriptPubKey = GetScriptForDestination(destination);
 
-<<<<<<< HEAD
-        if (nHeight >= chainparams.GetConsensus().DIP1Height) {
-            mTx.vout[1].nValue = pcustomcsview->GetCommunityBalance(CommunityAccountType::AnchorReward); // do not reset it, so it will occure on connectblock
-        }
-        else { // pre-DIP1 logic:
-=======
         if (nHeight >= chainparams.GetConsensus().AMKHeight) {
             mTx.vout[1].nValue = pcustomcsview->GetCommunityBalance(CommunityAccountType::AnchorReward); // do not reset it, so it will occure on connectblock
         }
         else { // pre-AMK logic:
->>>>>>> aae693e6
             mTx.vout[1].nValue = GetAnchorSubsidy(finMsg.anchorHeight, finMsg.prevAnchorHeight, chainparams.GetConsensus());
         }
 
@@ -254,26 +243,12 @@
     CAmount blockReward = GetBlockSubsidy(nHeight, chainparams.GetConsensus());
     coinbaseTx.vout[0].nValue = nFees + blockReward;
 
-<<<<<<< HEAD
-    if (nHeight >= chainparams.GetConsensus().DIP1Height) {
-=======
     if (nHeight >= chainparams.GetConsensus().AMKHeight) {
->>>>>>> aae693e6
         // assume community non-utxo funding:
         for (auto kv : chainparams.GetConsensus().nonUtxoBlockSubsidies) {
             coinbaseTx.vout[0].nValue -= blockReward * kv.second / COIN;
         }
         // Pinch off foundation share
-<<<<<<< HEAD
-        if (!chainparams.GetConsensus().foundationShareScript.empty() && chainparams.GetConsensus().foundationShareDIP1 != 0) {
-            coinbaseTx.vout.resize(2);
-            coinbaseTx.vout[1].scriptPubKey = chainparams.GetConsensus().foundationShareScript;
-            coinbaseTx.vout[1].nValue = blockReward * chainparams.GetConsensus().foundationShareDIP1 / COIN; // the main difference is that new FS is a %% from "base" block reward and no fees involved
-            coinbaseTx.vout[0].nValue -= coinbaseTx.vout[1].nValue;
-        }
-    }
-    else { // pre-DIP1 logic:
-=======
         if (!chainparams.GetConsensus().foundationShareScript.empty() && chainparams.GetConsensus().foundationShareDFIP1 != 0) {
             coinbaseTx.vout.resize(2);
             coinbaseTx.vout[1].scriptPubKey = chainparams.GetConsensus().foundationShareScript;
@@ -284,7 +259,6 @@
         }
     }
     else { // pre-AMK logic:
->>>>>>> aae693e6
         // Pinch off foundation share
         CAmount foundationsReward = coinbaseTx.vout[0].nValue * chainparams.GetConsensus().foundationShare / 100;
         if (!chainparams.GetConsensus().foundationShareScript.empty() && chainparams.GetConsensus().foundationShare != 0) {
@@ -293,11 +267,8 @@
                 coinbaseTx.vout[1].scriptPubKey = chainparams.GetConsensus().foundationShareScript;
                 coinbaseTx.vout[1].nValue = foundationsReward - pcustomcsview->GetFoundationsDebt();
                 coinbaseTx.vout[0].nValue -= coinbaseTx.vout[1].nValue;
-<<<<<<< HEAD
-=======
 
                 LogPrintf("CreateNewBlock(): pre AMK logic, foundation share %d\n", coinbaseTx.vout[1].nValue);
->>>>>>> aae693e6
             } else {
                 pcustomcsview->SetFoundationsDebt(pcustomcsview->GetFoundationsDebt() - foundationsReward);
             }
