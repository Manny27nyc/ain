--- conflicted
+++ resolved
@@ -147,9 +147,7 @@
                 res = ApplyUpdateTokenAnyTx(mnview, coins, tx, height, metadata);
                 break;
             case CustomTxType::MintToken:
-<<<<<<< HEAD
-                if(height < consensusParams.AMKHeight) { return Res::Err("Token tx before AMK height"); }
-                res = ApplyMintTokenTx(mnview, coins, tx, height, metadata);
+                res = ApplyMintTokenTx(mnview, coins, tx, height, metadata, consensusParams);
                 break;
             case CustomTxType::CreatePoolPair:
                 res = ApplyCreatePoolPairTx(mnview, coins, tx, height, metadata);
@@ -165,9 +163,6 @@
                 break;
             case CustomTxType::RemovePoolLiquidity:
                 res = ApplyRemovePoolLiquidityTx(mnview, coins, tx, height, metadata);
-=======
-                res = ApplyMintTokenTx(mnview, coins, tx, height, metadata, consensusParams);
->>>>>>> 90dab79f
                 break;
             case CustomTxType::UtxosToAccount:
                 res = ApplyUtxosToAccountTx(mnview, tx, height, metadata, consensusParams);
@@ -322,22 +317,16 @@
     return Res::Ok(base);
 }
 
-<<<<<<< HEAD
 /// @deprecated version of updatetoken tx, prefer using UpdateTokenAny after "bishan" fork
-Res ApplyUpdateTokenTx(CCustomCSView & mnview, CCoinsViewCache const & coins, CTransaction const & tx, uint32_t height, std::vector<unsigned char> const & metadata)
-{
+Res ApplyUpdateTokenTx(CCustomCSView & mnview, CCoinsViewCache const & coins, CTransaction const & tx, uint32_t height, std::vector<unsigned char> const & metadata, Consensus::Params const & consensusParams)
+{
+    if((int)height < consensusParams.AMKHeight) { return Res::Err("Token tx before AMK height (block %d)", consensusParams.AMKHeight); }
+
     if ((int)height >= Params().GetConsensus().BishanHeight) {
         return Res::Err("Old-style updatetoken tx forbidden after Bishan height");
     }
 
     const std::string base{"Token DAT update"};
-=======
-Res ApplyUpdateTokenTx(CCustomCSView & mnview, CCoinsViewCache const & coins, CTransaction const & tx, uint32_t height, std::vector<unsigned char> const & metadata, Consensus::Params const & consensusParams)
-{
-    if((int)height < consensusParams.AMKHeight) { return Res::Err("Token tx before AMK height (block %d)", consensusParams.AMKHeight); }
-
-    const std::string base{"Token update"};
->>>>>>> 90dab79f
 
     uint256 tokenTx;
     bool isDAT;
@@ -372,7 +361,6 @@
     return Res::Ok(base);
 }
 
-<<<<<<< HEAD
 
 Res ApplyUpdateTokenAnyTx(CCustomCSView & mnview, CCoinsViewCache const & coins, CTransaction const & tx, uint32_t height, std::vector<unsigned char> const & metadata)
 {
@@ -423,10 +411,7 @@
     return Res::Ok(base);
 }
 
-Res ApplyMintTokenTx(CCustomCSView & mnview, CCoinsViewCache const & coins, CTransaction const & tx, uint32_t height, std::vector<unsigned char> const & metadata)
-=======
 Res ApplyMintTokenTx(CCustomCSView & mnview, CCoinsViewCache const & coins, CTransaction const & tx, uint32_t height, std::vector<unsigned char> const & metadata, Consensus::Params const & consensusParams)
->>>>>>> 90dab79f
 {
     if((int)height < consensusParams.AMKHeight) { return Res::Err("Token tx before AMK height (block %d)", consensusParams.AMKHeight); }
 
@@ -1029,12 +1014,8 @@
     return Res::Ok(base);
 }
 
-<<<<<<< HEAD
-
-ResVal<uint256> ApplyAnchorRewardTx(CCustomCSView & mnview, CTransaction const & tx, int height, uint256 const & prevStakeModifier, std::vector<unsigned char> const & metadata)
-=======
+
 ResVal<uint256> ApplyAnchorRewardTx(CCustomCSView & mnview, CTransaction const & tx, int height, uint256 const & prevStakeModifier, std::vector<unsigned char> const & metadata, Consensus::Params const & consensusParams)
->>>>>>> 90dab79f
 {
     CDataStream ss(metadata, SER_NETWORK, PROTOCOL_VERSION);
     CAnchorFinalizationMessage finMsg;
