--- conflicted
+++ resolved
@@ -52,14 +52,11 @@
     "policy/fees -> txmempool -> validation -> wallet/wallet -> policy/fees"
     "policy/fees -> txmempool -> validation -> wallet/wallet -> util/fees -> policy/fees"
     "chainparams -> masternodes/mn_checks -> txmempool -> chainparams"
-<<<<<<< HEAD
     "masternodes/oracles -> masternodes/tokenpriceiterator -> masternodes/oracles"
-=======
     "pos_kernel -> validation -> pos_kernel"
     "pos -> pos_kernel -> validation -> pos"
     "pos_kernel -> validation -> txdb -> pos_kernel"
     "pos -> pos_kernel -> validation -> txdb -> pos"
->>>>>>> 88cd86ff
 )
 
 EXIT_CODE=0
