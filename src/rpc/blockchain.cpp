--- conflicted
+++ resolved
@@ -1281,11 +1281,7 @@
     BuriedForkDescPushBack(softforks, "bip65", consensusParams.BIP65Height);
     BuriedForkDescPushBack(softforks, "csv", consensusParams.CSVHeight);
     BuriedForkDescPushBack(softforks, "segwit", consensusParams.SegwitHeight);
-<<<<<<< HEAD
-    BuriedForkDescPushBack(softforks, "dip1", consensusParams.DIP1Height);
-=======
     BuriedForkDescPushBack(softforks, "amk", consensusParams.AMKHeight);
->>>>>>> aae693e6
     BIP9SoftForkDescPushBack(softforks, "testdummy", consensusParams, Consensus::DEPLOYMENT_TESTDUMMY);
     obj.pushKV("softforks",             softforks);
 
