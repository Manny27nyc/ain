// Copyright (c) 2019 DeFi Blockchain Developers
// Distributed under the MIT software license, see the accompanying
// file COPYING or http://www.opensource.org/licenses/mit-license.php.

#ifndef DEFI_MASTERNODES_MN_CHECKS_H
#define DEFI_MASTERNODES_MN_CHECKS_H

#include <consensus/params.h>
#include <masternodes/masternodes.h>
#include <vector>
#include <cstring>

class CBlock;
class CTransaction;
class CTxMemPool;
class CCoinsViewCache;

class CCustomCSView;

static const std::vector<unsigned char> DfTxMarker = {'D', 'f', 'T', 'x'};  // 44665478

enum CustomTxErrCodes : uint32_t {
    NotSpecified = 0,
//    NotCustomTx  = 1,
    NotEnoughBalance = 1024,
    Fatal = uint32_t(1) << 31 // not allowed to fail
};

enum class CustomTxType : unsigned char
{
    None = 0,
    // masternodes:
    CreateMasternode    = 'C',
    ResignMasternode    = 'R',
    // custom tokens:
    CreateToken         = 'T',
    MintToken           = 'M',
    UpdateToken         = 'N', // previous type, only DAT flag triggers
    UpdateTokenAny      = 'n', // new type of token's update with any flags/fields possible
    // dex orders - just not to overlap in future
//    CreateOrder         = 'O',
//    DestroyOrder        = 'E',
//    MatchOrders         = 'A',
    //poolpair
    CreatePoolPair      = 'p',
    UpdatePoolPair      = 'u',
    PoolSwap            = 's',
    AddPoolLiquidity    = 'l',
    RemovePoolLiquidity = 'r',
    // accounts
    UtxosToAccount     = 'U',
    AccountToUtxos     = 'b',
    AccountToAccount  = 'B',
    //set governance variable
    SetGovVariable       = 'G'
};

inline CustomTxType CustomTxCodeToType(unsigned char ch) {
    char const txtypes[] = "CRTMNnpuslrUbBG";
    if (memchr(txtypes, ch, strlen(txtypes)))
        return static_cast<CustomTxType>(ch);
    else
        return CustomTxType::None;
}

inline bool NotAllowedToFail(CustomTxType txType) {
    return txType == CustomTxType::MintToken || txType == CustomTxType::AccountToUtxos;
}

template<typename Stream>
inline void Serialize(Stream& s, CustomTxType txType)
{
    Serialize(s, static_cast<unsigned char>(txType));
}

template<typename Stream>
inline void Unserialize(Stream& s, CustomTxType & txType) {
    unsigned char ch;
    Unserialize(s, ch);

    txType = CustomTxCodeToType(ch);
}

bool HasAuth(CTransaction const & tx, CKeyID const & auth);
bool HasAuth(CTransaction const & tx, CCoinsViewCache const & coins, CScript const & auth);
bool HasCollateralAuth(CTransaction const & tx, CCoinsViewCache const & coins, uint256 const & collateralTx);

Res ApplyCustomTx(CCustomCSView & mnview, CCoinsViewCache const & coins, CTransaction const & tx, const Consensus::Params& consensusParams, uint32_t height, bool isCheck = true);
//! Deep check (and write)
Res ApplyCreateMasternodeTx(CCustomCSView & mnview, CTransaction const & tx, uint32_t height, std::vector<unsigned char> const & metadata);
Res ApplyResignMasternodeTx(CCustomCSView & mnview, CCoinsViewCache const & coins, CTransaction const & tx, uint32_t height, std::vector<unsigned char> const & metadata);

<<<<<<< HEAD
Res ApplyCreateTokenTx(CCustomCSView & mnview, CCoinsViewCache const & coins, CTransaction const & tx, uint32_t height, std::vector<unsigned char> const & metadata);
Res ApplyUpdateTokenTx(CCustomCSView & mnview, CCoinsViewCache const & coins, CTransaction const & tx, uint32_t height, std::vector<unsigned char> const & metadata);
Res ApplyUpdateTokenAnyTx(CCustomCSView & mnview, CCoinsViewCache const & coins, CTransaction const & tx, uint32_t height, std::vector<unsigned char> const & metadata);
Res ApplyMintTokenTx(CCustomCSView & mnview, CCoinsViewCache const & coins, CTransaction const & tx, uint32_t height, std::vector<unsigned char> const & metadata);

Res ApplyCreatePoolPairTx(CCustomCSView & mnview, CCoinsViewCache const & coins, CTransaction const & tx, uint32_t height, std::vector<unsigned char> const & metadata);
Res ApplyUpdatePoolPairTx(CCustomCSView & mnview, CCoinsViewCache const & coins, CTransaction const & tx, uint32_t height, std::vector<unsigned char> const & metadata);
Res ApplyPoolSwapTx(CCustomCSView & mnview, CCoinsViewCache const & coins, CTransaction const & tx, uint32_t height, std::vector<unsigned char> const & metadata);
Res ApplyAddPoolLiquidityTx(CCustomCSView & mnview, CCoinsViewCache const & coins, CTransaction const & tx, uint32_t height, std::vector<unsigned char> const & metadata);
Res ApplyRemovePoolLiquidityTx(CCustomCSView & mnview, CCoinsViewCache const & coins, CTransaction const & tx, uint32_t height, std::vector<unsigned char> const & metadata);
=======
Res ApplyCreateTokenTx(CCustomCSView & mnview, CCoinsViewCache const & coins, CTransaction const & tx, uint32_t height, std::vector<unsigned char> const & metadata, Consensus::Params const & consensusParams);
Res ApplyUpdateTokenTx(CCustomCSView & mnview, CCoinsViewCache const & coins, CTransaction const & tx, uint32_t height, std::vector<unsigned char> const & metadata, Consensus::Params const & consensusParams);
Res ApplyMintTokenTx(CCustomCSView & mnview, CCoinsViewCache const & coins, CTransaction const & tx, uint32_t height, std::vector<unsigned char> const & metadata, Consensus::Params const & consensusParams);
>>>>>>> 90dab79f

Res ApplyUtxosToAccountTx(CCustomCSView & mnview, CTransaction const & tx, uint32_t height, std::vector<unsigned char> const & metadata, Consensus::Params const & consensusParams);
Res ApplyAccountToUtxosTx(CCustomCSView & mnview, CCoinsViewCache const & coins, CTransaction const & tx, uint32_t height, std::vector<unsigned char> const & metadata, Consensus::Params const & consensusParams);
Res ApplyAccountToAccountTx(CCustomCSView & mnview, CCoinsViewCache const & coins, CTransaction const & tx, uint32_t height, std::vector<unsigned char> const & metadata, Consensus::Params const & consensusParams);

<<<<<<< HEAD
Res ApplySetGovernanceTx(CCustomCSView & mnview, CCoinsViewCache const & coins, CTransaction const & tx, uint32_t height, std::vector<unsigned char> const & metadata);

ResVal<uint256> ApplyAnchorRewardTx(CCustomCSView & mnview, CTransaction const & tx, int height, uint256 const & prevStakeModifier, std::vector<unsigned char> const & metadata);
=======
ResVal<uint256> ApplyAnchorRewardTx(CCustomCSView & mnview, CTransaction const & tx, int height, uint256 const & prevStakeModifier, std::vector<unsigned char> const & metadata, Consensus::Params const & consensusParams);
>>>>>>> 90dab79f

bool IsMempooledCustomTxCreate(const CTxMemPool& pool, const uint256 & txid);

// @todo refactor header functions
/*
 * Checks if given tx is probably one of 'CustomTx', returns tx type and serialized metadata in 'data'
*/
inline CustomTxType GuessCustomTxType(CTransaction const & tx, std::vector<unsigned char> & metadata)
{
    if (tx.vout.size() == 0)
    {
        return CustomTxType::None;
    }
    CScript const & memo = tx.vout[0].scriptPubKey;
    CScript::const_iterator pc = memo.begin();
    opcodetype opcode;
    if (!memo.GetOp(pc, opcode) || opcode != OP_RETURN)
    {
        return CustomTxType::None;
    }
    if (!memo.GetOp(pc, opcode, metadata) ||
        (opcode > OP_PUSHDATA1 &&
         opcode != OP_PUSHDATA2 &&
         opcode != OP_PUSHDATA4) ||
        metadata.size() < DfTxMarker.size() + 1 ||     // i don't know how much exactly, but at least MnTxSignature + type prefix
        memcmp(&metadata[0], &DfTxMarker[0], DfTxMarker.size()) != 0)
    {
        return CustomTxType::None;
    }
    auto txType = CustomTxCodeToType(metadata[DfTxMarker.size()]);
    metadata.erase(metadata.begin(), metadata.begin() + DfTxMarker.size() + 1);
    return txType;
}

inline boost::optional<std::vector<unsigned char>> GetMintTokenMetadata(const CTransaction & tx)
{
    std::vector<unsigned char> metadata;
    if (GuessCustomTxType(tx, metadata) == CustomTxType::MintToken) {
        return metadata;
    }
    return {};
}

inline boost::optional<std::vector<unsigned char>> GetAccountToUtxosMetadata(const CTransaction & tx)
{
    std::vector<unsigned char> metadata;
    if (GuessCustomTxType(tx, metadata) == CustomTxType::AccountToUtxos) {
        return metadata;
    }
    return {};
}

inline boost::optional<CAccountToUtxosMessage> GetAccountToUtxosMsg(const CTransaction & tx)
{
    const auto metadata = GetAccountToUtxosMetadata(tx);
    if (metadata) {
        CAccountToUtxosMessage msg;
        try {
            CDataStream ss(*metadata, SER_NETWORK, PROTOCOL_VERSION);
            ss >> msg;
        } catch (...) {
            return {};
        }
        return msg;
    }
    return {};
}

inline TAmounts GetNonMintedValuesOut(const CTransaction & tx)
{
    uint32_t mintingOutputsStart = std::numeric_limits<uint32_t>::max();
    const auto accountToUtxos = GetAccountToUtxosMsg(tx);
    if (accountToUtxos) {
        mintingOutputsStart = accountToUtxos->mintingOutputsStart;
    }
    return tx.GetValuesOut(mintingOutputsStart);
}

inline CAmount GetNonMintedValueOut(const CTransaction & tx, DCT_ID tokenID)
{
    uint32_t mintingOutputsStart = std::numeric_limits<uint32_t>::max();
    const auto accountToUtxos = GetAccountToUtxosMsg(tx);
    if (accountToUtxos) {
        mintingOutputsStart = accountToUtxos->mintingOutputsStart;
    }
    return tx.GetValueOut(mintingOutputsStart, tokenID);
}

#endif // DEFI_MASTERNODES_MN_CHECKS_H<|MERGE_RESOLUTION|>--- conflicted
+++ resolved
@@ -90,34 +90,24 @@
 Res ApplyCreateMasternodeTx(CCustomCSView & mnview, CTransaction const & tx, uint32_t height, std::vector<unsigned char> const & metadata);
 Res ApplyResignMasternodeTx(CCustomCSView & mnview, CCoinsViewCache const & coins, CTransaction const & tx, uint32_t height, std::vector<unsigned char> const & metadata);
 
-<<<<<<< HEAD
-Res ApplyCreateTokenTx(CCustomCSView & mnview, CCoinsViewCache const & coins, CTransaction const & tx, uint32_t height, std::vector<unsigned char> const & metadata);
-Res ApplyUpdateTokenTx(CCustomCSView & mnview, CCoinsViewCache const & coins, CTransaction const & tx, uint32_t height, std::vector<unsigned char> const & metadata);
+Res ApplyCreateTokenTx(CCustomCSView & mnview, CCoinsViewCache const & coins, CTransaction const & tx, uint32_t height, std::vector<unsigned char> const & metadata, Consensus::Params const & consensusParams);
+Res ApplyUpdateTokenTx(CCustomCSView & mnview, CCoinsViewCache const & coins, CTransaction const & tx, uint32_t height, std::vector<unsigned char> const & metadata, Consensus::Params const & consensusParams);
 Res ApplyUpdateTokenAnyTx(CCustomCSView & mnview, CCoinsViewCache const & coins, CTransaction const & tx, uint32_t height, std::vector<unsigned char> const & metadata);
-Res ApplyMintTokenTx(CCustomCSView & mnview, CCoinsViewCache const & coins, CTransaction const & tx, uint32_t height, std::vector<unsigned char> const & metadata);
+Res ApplyMintTokenTx(CCustomCSView & mnview, CCoinsViewCache const & coins, CTransaction const & tx, uint32_t height, std::vector<unsigned char> const & metadata, Consensus::Params const & consensusParams);
 
 Res ApplyCreatePoolPairTx(CCustomCSView & mnview, CCoinsViewCache const & coins, CTransaction const & tx, uint32_t height, std::vector<unsigned char> const & metadata);
 Res ApplyUpdatePoolPairTx(CCustomCSView & mnview, CCoinsViewCache const & coins, CTransaction const & tx, uint32_t height, std::vector<unsigned char> const & metadata);
 Res ApplyPoolSwapTx(CCustomCSView & mnview, CCoinsViewCache const & coins, CTransaction const & tx, uint32_t height, std::vector<unsigned char> const & metadata);
 Res ApplyAddPoolLiquidityTx(CCustomCSView & mnview, CCoinsViewCache const & coins, CTransaction const & tx, uint32_t height, std::vector<unsigned char> const & metadata);
 Res ApplyRemovePoolLiquidityTx(CCustomCSView & mnview, CCoinsViewCache const & coins, CTransaction const & tx, uint32_t height, std::vector<unsigned char> const & metadata);
-=======
-Res ApplyCreateTokenTx(CCustomCSView & mnview, CCoinsViewCache const & coins, CTransaction const & tx, uint32_t height, std::vector<unsigned char> const & metadata, Consensus::Params const & consensusParams);
-Res ApplyUpdateTokenTx(CCustomCSView & mnview, CCoinsViewCache const & coins, CTransaction const & tx, uint32_t height, std::vector<unsigned char> const & metadata, Consensus::Params const & consensusParams);
-Res ApplyMintTokenTx(CCustomCSView & mnview, CCoinsViewCache const & coins, CTransaction const & tx, uint32_t height, std::vector<unsigned char> const & metadata, Consensus::Params const & consensusParams);
->>>>>>> 90dab79f
 
 Res ApplyUtxosToAccountTx(CCustomCSView & mnview, CTransaction const & tx, uint32_t height, std::vector<unsigned char> const & metadata, Consensus::Params const & consensusParams);
 Res ApplyAccountToUtxosTx(CCustomCSView & mnview, CCoinsViewCache const & coins, CTransaction const & tx, uint32_t height, std::vector<unsigned char> const & metadata, Consensus::Params const & consensusParams);
 Res ApplyAccountToAccountTx(CCustomCSView & mnview, CCoinsViewCache const & coins, CTransaction const & tx, uint32_t height, std::vector<unsigned char> const & metadata, Consensus::Params const & consensusParams);
 
-<<<<<<< HEAD
 Res ApplySetGovernanceTx(CCustomCSView & mnview, CCoinsViewCache const & coins, CTransaction const & tx, uint32_t height, std::vector<unsigned char> const & metadata);
 
-ResVal<uint256> ApplyAnchorRewardTx(CCustomCSView & mnview, CTransaction const & tx, int height, uint256 const & prevStakeModifier, std::vector<unsigned char> const & metadata);
-=======
 ResVal<uint256> ApplyAnchorRewardTx(CCustomCSView & mnview, CTransaction const & tx, int height, uint256 const & prevStakeModifier, std::vector<unsigned char> const & metadata, Consensus::Params const & consensusParams);
->>>>>>> 90dab79f
 
 bool IsMempooledCustomTxCreate(const CTxMemPool& pool, const uint256 & txid);
 
