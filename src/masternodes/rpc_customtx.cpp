
#include <core_io.h>
#include <key_io.h>
#include <masternodes/res.h>
#include <masternodes/mn_checks.h>
#include <primitives/transaction.h>
#include <rpc/protocol.h>
#include <rpc/request.h>
#include <univalue.h>

#include <boost/variant/apply_visitor.hpp>
#include <boost/variant/static_visitor.hpp>

extern std::string ScriptToString(CScript const& script);

class CCustomTxRpcVisitor : public boost::static_visitor<void>
{
    uint32_t height;
    UniValue& rpcInfo;
    CCustomCSView& mnview;
    const CTransaction& tx;

    void tokenInfo(const CToken& token) const {
        rpcInfo.pushKV("name", token.name);
        rpcInfo.pushKV("symbol", token.symbol);
        rpcInfo.pushKV("isDAT", token.IsDAT());
        rpcInfo.pushKV("mintable", token.IsMintable());
        rpcInfo.pushKV("tradeable", token.IsTradeable());
        rpcInfo.pushKV("finalized", token.IsFinalized());
    }

    void customRewardsInfo(const CBalances& rewards) const {
        UniValue rewardArr(UniValue::VARR);
        for (const auto& reward : rewards.balances) {
            if (reward.second > 0) {
                rewardArr.push_back(CTokenAmount{reward.first, reward.second}.ToString());
            }
        }
        if (!rewardArr.empty()) {
            rpcInfo.pushKV("customRewards", rewardArr);
        }
    }

    UniValue accountsInfo(const CAccounts& accounts) const {
        UniValue info(UniValue::VOBJ);
        for (const auto& account : accounts) {
            info.pushKV(ScriptToString(account.first), account.second.ToString());
        }
        return info;
    }

    void tokenCurrencyPairInfo(const std::set<CTokenCurrencyPair>& pairs) const {
        UniValue availablePairs(UniValue::VARR);
        for (const auto& pair : pairs) {
            UniValue uniPair(UniValue::VOBJ);
            uniPair.pushKV("token", pair.first);
            uniPair.pushKV("currency", pair.second);
            availablePairs.push_back(uniPair);
        }
        rpcInfo.pushKV("availablePairs", availablePairs);
    }

public:
    CCustomTxRpcVisitor(const CTransaction& tx, uint32_t height, CCustomCSView& mnview, UniValue& rpcInfo)
        : height(height), rpcInfo(rpcInfo), mnview(mnview), tx(tx) {
    }

    void operator()(const CCreateMasterNodeMessage& obj) const {
        rpcInfo.pushKV("collateralamount", ValueFromAmount(GetMnCollateralAmount(height)));
        rpcInfo.pushKV("masternodeoperator", EncodeDestination(obj.operatorType == 1 ?
                                                CTxDestination(PKHash(obj.operatorAuthAddress)) :
                                                CTxDestination(WitnessV0KeyHash(obj.operatorAuthAddress))));
    }

    void operator()(const CResignMasterNodeMessage& obj) const {
        rpcInfo.pushKV("id", obj.GetHex());
    }

    void operator()(const CCreateTokenMessage& obj) const {
        rpcInfo.pushKV("creationTx", tx.GetHash().GetHex());
        tokenInfo(obj);
    }

    void operator()(const CUpdateTokenPreAMKMessage& obj) const {
        rpcInfo.pushKV("isDAT", obj.isDAT);
    }

    void operator()(const CUpdateTokenMessage& obj) const {
        tokenInfo(obj.token);
    }

    void operator()(const CMintTokensMessage& obj) const {
        for (auto const & kv : obj.balances) {
            if (auto token = mnview.GetToken(kv.first)) {
                auto tokenImpl = static_cast<CTokenImplementation const&>(*token);
                if (auto tokenPair = mnview.GetTokenByCreationTx(tokenImpl.creationTx)) {
                    rpcInfo.pushKV(tokenPair->first.ToString(), ValueFromAmount(kv.second));
                }
            }
        }
    }

    void operator()(const CLiquidityMessage& obj) const {
        CBalances sumTx = SumAllTransfers(obj.from);
        if (sumTx.balances.size() == 2) {
            auto amountA = *sumTx.balances.begin();
            auto amountB = *(std::next(sumTx.balances.begin(), 1));
            rpcInfo.pushKV(amountA.first.ToString(), ValueFromAmount(amountA.second));
            rpcInfo.pushKV(amountB.first.ToString(), ValueFromAmount(amountB.second));
            rpcInfo.pushKV("shareaddress", ScriptToString(obj.shareAddress));
        }
    }

    void operator()(const CRemoveLiquidityMessage& obj) const {
        rpcInfo.pushKV("from", ScriptToString(obj.from));
        rpcInfo.pushKV("amount", obj.amount.ToString());
    }

    void operator()(const CUtxosToAccountMessage& obj) const {
        rpcInfo.pushKVs(accountsInfo(obj.to));
    }

    void operator()(const CAccountToUtxosMessage& obj) const {
        rpcInfo.pushKV("from", ScriptToString(obj.from));

        UniValue dest(UniValue::VOBJ);
        for (uint32_t i = obj.mintingOutputsStart; i <  static_cast<uint32_t>(tx.vout.size()); i++) {
            dest.pushKV(ScriptToString(tx.vout[i].scriptPubKey), tx.vout[i].TokenAmount().ToString());
        }
        rpcInfo.pushKV("to", dest);
    }

    void operator()(CAccountToAccountMessage& obj) const {
        rpcInfo.pushKV("from", ScriptToString(obj.from));
        rpcInfo.pushKV("to", accountsInfo(obj.to));
    }

    void operator()(const CAnyAccountsToAccountsMessage& obj) const {
        rpcInfo.pushKV("from", accountsInfo(obj.from));
        rpcInfo.pushKV("to", accountsInfo(obj.to));
    }

    void operator()(const CCreatePoolPairMessage& obj) const {
        rpcInfo.pushKV("creationTx", tx.GetHash().GetHex());
        if (auto tokenPair = mnview.GetTokenByCreationTx(tx.GetHash()))
            tokenInfo(tokenPair->second);
        if (auto tokenA = mnview.GetToken(obj.poolPair.idTokenA))
            rpcInfo.pushKV("tokenA", tokenA->name);
        if (auto tokenB = mnview.GetToken(obj.poolPair.idTokenB))
            rpcInfo.pushKV("tokenB", tokenB->name);
        rpcInfo.pushKV("commission", ValueFromAmount(obj.poolPair.commission));
        rpcInfo.pushKV("status", obj.poolPair.status);
        rpcInfo.pushKV("ownerAddress", ScriptToString(obj.poolPair.ownerAddress));
        customRewardsInfo(obj.rewards);
    }

    void operator()(const CUpdatePoolPairMessage& obj) const {
        rpcInfo.pushKV("commission", ValueFromAmount(obj.commission));
        rpcInfo.pushKV("status", obj.status);
        rpcInfo.pushKV("ownerAddress", ScriptToString(obj.ownerAddress));

        // Add rewards here before processing them below to avoid adding current rewards
        if (!obj.rewards.balances.empty()) {
            UniValue rewardArr(UniValue::VARR);
            auto& rewards = obj.rewards;
            // Check for special case to wipe rewards
            if (rewards.balances.size() == 1 && rewards.balances.cbegin()->first == DCT_ID{std::numeric_limits<uint32_t>::max()}
            && rewards.balances.cbegin()->second == std::numeric_limits<CAmount>::max()) {
                rpcInfo.pushKV("customRewards", rewardArr);
            } else {
                customRewardsInfo(rewards);
            }
        }
    }

    void operator()(const CPoolSwapMessage& obj) const {
        rpcInfo.pushKV("fromAddress", ScriptToString(obj.from));
        rpcInfo.pushKV("fromToken", obj.idTokenFrom.ToString());
        rpcInfo.pushKV("fromAmount", ValueFromAmount(obj.amountFrom));
        rpcInfo.pushKV("toAddress", ScriptToString(obj.to));
        rpcInfo.pushKV("toToken", obj.idTokenTo.ToString());
        rpcInfo.pushKV("maxPrice", ValueFromAmount((obj.maxPrice.integer * COIN) + obj.maxPrice.fraction));
    }

    void operator()(const CGovernanceMessage& obj) const {
        for (const auto& var : obj.govs) {
            rpcInfo.pushKV(var->GetName(), var->Export());
        }
    }

    void operator()(const CAppointOracleMessage& obj) const {
        rpcInfo.pushKV("oracleAddress", ScriptToString(obj.oracleAddress));
        rpcInfo.pushKV("weightage", obj.weightage);
        tokenCurrencyPairInfo(obj.availablePairs);
    }

    void operator()(const CUpdateOracleAppointMessage& obj) const {
        rpcInfo.pushKV("oracleId", obj.oracleId.ToString());
        rpcInfo.pushKV("oracleAddress", ScriptToString(obj.newOracleAppoint.oracleAddress));
        rpcInfo.pushKV("weightage", obj.newOracleAppoint.weightage);
        tokenCurrencyPairInfo(obj.newOracleAppoint.availablePairs);
    }

    void operator()(const CRemoveOracleAppointMessage& obj) const {
        rpcInfo.pushKV("oracleId", obj.oracleId.ToString());
    }

    void operator()(const CSetOracleDataMessage& obj) const {
        rpcInfo.pushKV("oracleId", obj.oracleId.ToString());
        rpcInfo.pushKV("timestamp", obj.timestamp);

        UniValue tokenPrices(UniValue::VARR);
        for (const auto& tokenPice : obj.tokenPrices) {
            const auto& token = tokenPice.first;
            for (const auto& price : tokenPice.second) {
                const auto& currency = price.first;
                auto amount = price.second;

                UniValue uniPair(UniValue::VOBJ);
                uniPair.pushKV("currency", currency);
                uniPair.pushKV("tokenAmount", strprintf("%s@%s", GetDecimaleString(amount), token));
                tokenPrices.push_back(uniPair);
            }
        }
        rpcInfo.pushKV("tokenPrices", tokenPrices);
    }

    void operator()(const CICXCreateOrderMessage& obj) const {
        if (obj.orderType == CICXOrder::TYPE_INTERNAL)
        {
            rpcInfo.pushKV("type","DFC");
            if (auto token = mnview.GetToken(obj.idToken))
                rpcInfo.pushKV("tokenFrom", token->CreateSymbolKey(obj.idToken));
            rpcInfo.pushKV("chainto", CICXOrder::CHAIN_BTC);
        }
        else if (obj.orderType == CICXOrder::TYPE_EXTERNAL)
        {
            rpcInfo.pushKV("type","EXTERNAL");
            rpcInfo.pushKV("chainFrom", CICXOrder::CHAIN_BTC);
            if (auto token = mnview.GetToken(obj.idToken))
                rpcInfo.pushKV("tokenTo", token->CreateSymbolKey(obj.idToken));
            rpcInfo.pushKV("receivePubkey", HexStr(obj.receivePubkey));
        }

        rpcInfo.pushKV("ownerAddress", ScriptToString(obj.ownerAddress));
        rpcInfo.pushKV("amountFrom", ValueFromAmount(obj.amountFrom));
        rpcInfo.pushKV("amountToFill", ValueFromAmount(obj.amountToFill));
        rpcInfo.pushKV("orderPrice", ValueFromAmount(obj.orderPrice));
        CAmount calcedAmount(static_cast<CAmount>((arith_uint256(obj.amountToFill) * arith_uint256(obj.orderPrice) / arith_uint256(COIN)).GetLow64()));
        rpcInfo.pushKV("amountToFillInToAsset", ValueFromAmount(calcedAmount));
        rpcInfo.pushKV("expiry", static_cast<int>(obj.expiry));
    }

    void operator()(const CICXMakeOfferMessage& obj) const {
        rpcInfo.pushKV("orderTx", obj.orderTx.GetHex());
        rpcInfo.pushKV("amount", ValueFromAmount(obj.amount));
        rpcInfo.pushKV("ownerAddress", ScriptToString(obj.ownerAddress));
        if (obj.receivePubkey.IsFullyValid())
            rpcInfo.pushKV("receivePubkey", HexStr(obj.receivePubkey));
        rpcInfo.pushKV("takerFee", ValueFromAmount(obj.takerFee));
        rpcInfo.pushKV("expiry", static_cast<int>(obj.expiry));
    }

    void operator()(const CICXSubmitDFCHTLCMessage& obj) const {
        rpcInfo.pushKV("type", "DFC");
        rpcInfo.pushKV("offerTx", obj.offerTx.GetHex());
        rpcInfo.pushKV("amount", ValueFromAmount(obj.amount));
        rpcInfo.pushKV("hash", obj.hash.GetHex());
        rpcInfo.pushKV("timeout", static_cast<int>(obj.timeout));
    }

    void operator()(const CICXSubmitEXTHTLCMessage& obj) const {
        rpcInfo.pushKV("type", "EXTERNAL");
        rpcInfo.pushKV("offerTx", obj.offerTx.GetHex());
        rpcInfo.pushKV("amount", ValueFromAmount(obj.amount));
        rpcInfo.pushKV("hash", obj.hash.GetHex());
        rpcInfo.pushKV("htlcScriptAddress", obj.htlcscriptAddress);
        rpcInfo.pushKV("ownerPubkey", HexStr(obj.ownerPubkey));
        rpcInfo.pushKV("timeout", static_cast<int>(obj.timeout));
    }

    void operator()(const CICXClaimDFCHTLCMessage& obj) const {
        rpcInfo.pushKV("type", "CLAIM DFC");
        rpcInfo.pushKV("dfchtlcTx", obj.dfchtlcTx.GetHex());
        rpcInfo.pushKV("seed", HexStr(obj.seed));
    }

    void operator()(const CICXCloseOrderMessage& obj) const {
        rpcInfo.pushKV("orderTx", obj.orderTx.GetHex());
    }

    void operator()(const CICXCloseOfferMessage& obj) const {
        rpcInfo.pushKV("offerTx", obj.offerTx.GetHex());
    }

<<<<<<< HEAD
    void operator()(const CCreatePropMessage& obj) const {
        rpcInfo.pushKV("proposalId", tx.GetHash().GetHex());
        rpcInfo.pushKV("type", CPropTypeToString(obj.type));
        rpcInfo.pushKV("title", obj.title);
        rpcInfo.pushKV("amount", ValueFromAmount(obj.nAmount));
        rpcInfo.pushKV("cycles", int(obj.nCycles));
        auto votingPeriod = Params().GetConsensus().props.votingPeriod;
        auto finalHeight = height;
        for (uint8_t i = 1; i <= obj.nCycles; ++i) {
            finalHeight += (finalHeight % votingPeriod) + votingPeriod;
        }
        rpcInfo.pushKV("finalizeAfter", int64_t(finalHeight));
        rpcInfo.pushKV("payoutAddress", ScriptToString(obj.address));
    }

    void operator()(const CPropVoteMessage& obj) const {
        rpcInfo.pushKV("proposalId", obj.propId.GetHex());
        rpcInfo.pushKV("masternodeId", obj.masternodeId.GetHex());
        rpcInfo.pushKV("vote", CPropVoteToString(obj.vote));
=======
    void operator()(const CLoanSetCollateralTokenMessage& obj) const {
        if (auto token = mnview.GetToken(obj.idToken))
            rpcInfo.pushKV("token", token->CreateSymbolKey(obj.idToken));
        rpcInfo.pushKV("factor", ValueFromAmount(obj.factor));
        rpcInfo.pushKV("priceFeedId", obj.priceFeedTxid.GetHex());
        if (obj.activateAfterBlock)
            rpcInfo.pushKV("activateAfterBlock", static_cast<int>(obj.activateAfterBlock));
    }

    void operator()(const CLoanSetLoanTokenMessage& obj) const {
        rpcInfo.pushKV("symbol", obj.symbol);
        rpcInfo.pushKV("name", obj.name);
        rpcInfo.pushKV("priceFeedTxid", obj.priceFeedTxid.GetHex());
        rpcInfo.pushKV("mintable", obj.mintable);
        rpcInfo.pushKV("interest", obj.interest);
    }

    void operator()(const CLoanUpdateLoanTokenMessage& obj) const {
        rpcInfo.pushKV("tokenTx", obj.tokenTx.GetHex());
        rpcInfo.pushKV("symbol", obj.symbol);
        rpcInfo.pushKV("name", obj.name);
        rpcInfo.pushKV("priceFeedTxid", obj.priceFeedTxid.GetHex());
        rpcInfo.pushKV("mintable", obj.mintable);
        rpcInfo.pushKV("interest", obj.interest);
    }

    void operator()(const CLoanSchemeMessage& obj) const {
        rpcInfo.pushKV("id", obj.identifier);
        rpcInfo.pushKV("mincolratio", static_cast<uint64_t>(obj.ratio));
        rpcInfo.pushKV("interestrate", ValueFromAmount(obj.rate));
        rpcInfo.pushKV("updateHeight", obj.updateHeight);
    }

    void operator()(const CDefaultLoanSchemeMessage& obj) const {
        rpcInfo.pushKV("id", obj.identifier);
    }

    void operator()(const CDestroyLoanSchemeMessage& obj) const {
        rpcInfo.pushKV("id", obj.identifier);
    }

    void operator()(const CVaultMessage& obj) const {
        // Add Vault attributes
        rpcInfo.pushKV("ownerAddress", ScriptToString(obj.ownerAddress));
        rpcInfo.pushKV("loanSchemeId", obj.schemeId);
        rpcInfo.pushKV("isUnderLiquidation", obj.isUnderLiquidation);
    }

    void operator()(const CUpdateVaultMessage& obj) const {
        rpcInfo.pushKV("vaultId", obj.vaultId.GetHex());
        rpcInfo.pushKV("ownerAddress", ScriptToString(obj.ownerAddress));
        rpcInfo.pushKV("loanSchemeId", obj.schemeId);
    }

    void operator()(const CDepositToVaultMessage& obj) const {
        rpcInfo.pushKV("vaultId", obj.vaultId.GetHex());
        rpcInfo.pushKV("from", ScriptToString(obj.from));
        rpcInfo.pushKV("amount", obj.amount.ToString());
    }

    void operator()(const CLoanTakeLoanMessage& obj) const {
        rpcInfo.pushKV("vaultId", obj.vaultId.GetHex());
        for (auto const & kv : obj.amounts.balances) {
            if (auto token = mnview.GetToken(kv.first)) {
                auto tokenImpl = static_cast<CTokenImplementation const&>(*token);
                if (auto tokenPair = mnview.GetTokenByCreationTx(tokenImpl.creationTx)) {
                    rpcInfo.pushKV(tokenPair->first.ToString(), ValueFromAmount(kv.second));
                }
            }
        }
    }

    void operator()(const CAuctionBidMessage& obj) const {
        rpcInfo.pushKV("vaultid", obj.vaultId.GetHex());
        rpcInfo.pushKV("index", int64_t(obj.index));
        rpcInfo.pushKV("from", ScriptToString(obj.from));
        rpcInfo.pushKV("amount", obj.amount.ToString());

>>>>>>> 13cc9108
    }

    void operator()(const CCustomTxMessageNone&) const {
    }
};

Res RpcInfo(const CTransaction& tx, uint32_t height, CustomTxType& txType, UniValue& results) {
    std::vector<unsigned char> metadata;
    txType = GuessCustomTxType(tx, metadata);
    if (txType == CustomTxType::None) {
        return Res::Ok();
    }
    auto txMessage = customTypeToMessage(txType);
    auto res = CustomMetadataParse(height, Params().GetConsensus(), metadata, txMessage);
    if (res) {
        CCustomCSView mnview(*pcustomcsview);
        boost::apply_visitor(CCustomTxRpcVisitor(tx, height, mnview, results), txMessage);
    }
    return res;
}<|MERGE_RESOLUTION|>--- conflicted
+++ resolved
@@ -293,7 +293,86 @@
         rpcInfo.pushKV("offerTx", obj.offerTx.GetHex());
     }
 
-<<<<<<< HEAD
+    void operator()(const CLoanSetCollateralTokenMessage& obj) const {
+        if (auto token = mnview.GetToken(obj.idToken))
+            rpcInfo.pushKV("token", token->CreateSymbolKey(obj.idToken));
+        rpcInfo.pushKV("factor", ValueFromAmount(obj.factor));
+        rpcInfo.pushKV("priceFeedId", obj.priceFeedTxid.GetHex());
+        if (obj.activateAfterBlock)
+            rpcInfo.pushKV("activateAfterBlock", static_cast<int>(obj.activateAfterBlock));
+    }
+
+    void operator()(const CLoanSetLoanTokenMessage& obj) const {
+        rpcInfo.pushKV("symbol", obj.symbol);
+        rpcInfo.pushKV("name", obj.name);
+        rpcInfo.pushKV("priceFeedTxid", obj.priceFeedTxid.GetHex());
+        rpcInfo.pushKV("mintable", obj.mintable);
+        rpcInfo.pushKV("interest", obj.interest);
+    }
+
+    void operator()(const CLoanUpdateLoanTokenMessage& obj) const {
+        rpcInfo.pushKV("tokenTx", obj.tokenTx.GetHex());
+        rpcInfo.pushKV("symbol", obj.symbol);
+        rpcInfo.pushKV("name", obj.name);
+        rpcInfo.pushKV("priceFeedTxid", obj.priceFeedTxid.GetHex());
+        rpcInfo.pushKV("mintable", obj.mintable);
+        rpcInfo.pushKV("interest", obj.interest);
+    }
+
+    void operator()(const CLoanSchemeMessage& obj) const {
+        rpcInfo.pushKV("id", obj.identifier);
+        rpcInfo.pushKV("mincolratio", static_cast<uint64_t>(obj.ratio));
+        rpcInfo.pushKV("interestrate", ValueFromAmount(obj.rate));
+        rpcInfo.pushKV("updateHeight", obj.updateHeight);
+    }
+
+    void operator()(const CDefaultLoanSchemeMessage& obj) const {
+        rpcInfo.pushKV("id", obj.identifier);
+    }
+
+    void operator()(const CDestroyLoanSchemeMessage& obj) const {
+        rpcInfo.pushKV("id", obj.identifier);
+    }
+
+    void operator()(const CVaultMessage& obj) const {
+        // Add Vault attributes
+        rpcInfo.pushKV("ownerAddress", ScriptToString(obj.ownerAddress));
+        rpcInfo.pushKV("loanSchemeId", obj.schemeId);
+        rpcInfo.pushKV("isUnderLiquidation", obj.isUnderLiquidation);
+    }
+
+    void operator()(const CUpdateVaultMessage& obj) const {
+        rpcInfo.pushKV("vaultId", obj.vaultId.GetHex());
+        rpcInfo.pushKV("ownerAddress", ScriptToString(obj.ownerAddress));
+        rpcInfo.pushKV("loanSchemeId", obj.schemeId);
+    }
+
+    void operator()(const CDepositToVaultMessage& obj) const {
+        rpcInfo.pushKV("vaultId", obj.vaultId.GetHex());
+        rpcInfo.pushKV("from", ScriptToString(obj.from));
+        rpcInfo.pushKV("amount", obj.amount.ToString());
+    }
+
+    void operator()(const CLoanTakeLoanMessage& obj) const {
+        rpcInfo.pushKV("vaultId", obj.vaultId.GetHex());
+        for (auto const & kv : obj.amounts.balances) {
+            if (auto token = mnview.GetToken(kv.first)) {
+                auto tokenImpl = static_cast<CTokenImplementation const&>(*token);
+                if (auto tokenPair = mnview.GetTokenByCreationTx(tokenImpl.creationTx)) {
+                    rpcInfo.pushKV(tokenPair->first.ToString(), ValueFromAmount(kv.second));
+                }
+            }
+        }
+    }
+
+    void operator()(const CAuctionBidMessage& obj) const {
+        rpcInfo.pushKV("vaultid", obj.vaultId.GetHex());
+        rpcInfo.pushKV("index", int64_t(obj.index));
+        rpcInfo.pushKV("from", ScriptToString(obj.from));
+        rpcInfo.pushKV("amount", obj.amount.ToString());
+
+    }
+
     void operator()(const CCreatePropMessage& obj) const {
         rpcInfo.pushKV("proposalId", tx.GetHash().GetHex());
         rpcInfo.pushKV("type", CPropTypeToString(obj.type));
@@ -313,86 +392,6 @@
         rpcInfo.pushKV("proposalId", obj.propId.GetHex());
         rpcInfo.pushKV("masternodeId", obj.masternodeId.GetHex());
         rpcInfo.pushKV("vote", CPropVoteToString(obj.vote));
-=======
-    void operator()(const CLoanSetCollateralTokenMessage& obj) const {
-        if (auto token = mnview.GetToken(obj.idToken))
-            rpcInfo.pushKV("token", token->CreateSymbolKey(obj.idToken));
-        rpcInfo.pushKV("factor", ValueFromAmount(obj.factor));
-        rpcInfo.pushKV("priceFeedId", obj.priceFeedTxid.GetHex());
-        if (obj.activateAfterBlock)
-            rpcInfo.pushKV("activateAfterBlock", static_cast<int>(obj.activateAfterBlock));
-    }
-
-    void operator()(const CLoanSetLoanTokenMessage& obj) const {
-        rpcInfo.pushKV("symbol", obj.symbol);
-        rpcInfo.pushKV("name", obj.name);
-        rpcInfo.pushKV("priceFeedTxid", obj.priceFeedTxid.GetHex());
-        rpcInfo.pushKV("mintable", obj.mintable);
-        rpcInfo.pushKV("interest", obj.interest);
-    }
-
-    void operator()(const CLoanUpdateLoanTokenMessage& obj) const {
-        rpcInfo.pushKV("tokenTx", obj.tokenTx.GetHex());
-        rpcInfo.pushKV("symbol", obj.symbol);
-        rpcInfo.pushKV("name", obj.name);
-        rpcInfo.pushKV("priceFeedTxid", obj.priceFeedTxid.GetHex());
-        rpcInfo.pushKV("mintable", obj.mintable);
-        rpcInfo.pushKV("interest", obj.interest);
-    }
-
-    void operator()(const CLoanSchemeMessage& obj) const {
-        rpcInfo.pushKV("id", obj.identifier);
-        rpcInfo.pushKV("mincolratio", static_cast<uint64_t>(obj.ratio));
-        rpcInfo.pushKV("interestrate", ValueFromAmount(obj.rate));
-        rpcInfo.pushKV("updateHeight", obj.updateHeight);
-    }
-
-    void operator()(const CDefaultLoanSchemeMessage& obj) const {
-        rpcInfo.pushKV("id", obj.identifier);
-    }
-
-    void operator()(const CDestroyLoanSchemeMessage& obj) const {
-        rpcInfo.pushKV("id", obj.identifier);
-    }
-
-    void operator()(const CVaultMessage& obj) const {
-        // Add Vault attributes
-        rpcInfo.pushKV("ownerAddress", ScriptToString(obj.ownerAddress));
-        rpcInfo.pushKV("loanSchemeId", obj.schemeId);
-        rpcInfo.pushKV("isUnderLiquidation", obj.isUnderLiquidation);
-    }
-
-    void operator()(const CUpdateVaultMessage& obj) const {
-        rpcInfo.pushKV("vaultId", obj.vaultId.GetHex());
-        rpcInfo.pushKV("ownerAddress", ScriptToString(obj.ownerAddress));
-        rpcInfo.pushKV("loanSchemeId", obj.schemeId);
-    }
-
-    void operator()(const CDepositToVaultMessage& obj) const {
-        rpcInfo.pushKV("vaultId", obj.vaultId.GetHex());
-        rpcInfo.pushKV("from", ScriptToString(obj.from));
-        rpcInfo.pushKV("amount", obj.amount.ToString());
-    }
-
-    void operator()(const CLoanTakeLoanMessage& obj) const {
-        rpcInfo.pushKV("vaultId", obj.vaultId.GetHex());
-        for (auto const & kv : obj.amounts.balances) {
-            if (auto token = mnview.GetToken(kv.first)) {
-                auto tokenImpl = static_cast<CTokenImplementation const&>(*token);
-                if (auto tokenPair = mnview.GetTokenByCreationTx(tokenImpl.creationTx)) {
-                    rpcInfo.pushKV(tokenPair->first.ToString(), ValueFromAmount(kv.second));
-                }
-            }
-        }
-    }
-
-    void operator()(const CAuctionBidMessage& obj) const {
-        rpcInfo.pushKV("vaultid", obj.vaultId.GetHex());
-        rpcInfo.pushKV("index", int64_t(obj.index));
-        rpcInfo.pushKV("from", ScriptToString(obj.from));
-        rpcInfo.pushKV("amount", obj.amount.ToString());
-
->>>>>>> 13cc9108
     }
 
     void operator()(const CCustomTxMessageNone&) const {
