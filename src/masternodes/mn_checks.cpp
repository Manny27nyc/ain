--- conflicted
+++ resolved
@@ -178,15 +178,16 @@
         return Res::Ok();
     }
 
-<<<<<<< HEAD
+    Res isPostEunosPayaFork() const {
+        if(static_cast<int>(height) < consensus.EunosPayaHeight) {
+            return Res::Err("called before EunosPaya height");
+        }
+        return Res::Ok();
+    }
+
     Res isPostFortCanningFork() const {
         if(static_cast<int>(height) < consensus.FortCanningHeight) {
             return Res::Err("called before FortCanning height");
-=======
-    Res isPostEunosPayaFork() const {
-        if(static_cast<int>(height) < consensus.EunosPayaHeight) {
-            return Res::Err("called before EunosPaya height");
->>>>>>> e4d7fcd9
         }
         return Res::Ok();
     }
